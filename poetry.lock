[[package]]
name = "adal"
version = "1.2.7"
description = "Note: This library is already replaced by MSAL Python, available here: https://pypi.org/project/msal/ .ADAL Python remains available here as a legacy. The ADAL for Python library makes it easy for python application to authenticate to Azure Active Directory (AAD) in order to access AAD protected web resources."
category = "main"
optional = true
python-versions = "*"

[package.dependencies]
cryptography = ">=1.1.0"
PyJWT = ">=1.0.0,<3"
python-dateutil = ">=2.1.0,<3"
requests = ">=2.0.0,<3"

[[package]]
name = "adlfs"
version = "2022.2.0"
description = "Access Azure Datalake Gen1 with fsspec and dask"
category = "main"
optional = true
python-versions = ">3.6"

[package.dependencies]
aiohttp = "*"
azure-core = ">=1.7.0"
azure-datalake-store = ">=0.0.46,<0.1"
azure-identity = "*"
azure-storage-blob = ">=12.5.0"
fsspec = ">=2021.10.1"

[[package]]
name = "affine"
version = "2.3.1"
description = "Matrices describing affine transformation of the plane."
category = "main"
optional = false
python-versions = "*"

[package.extras]
test = ["coveralls", "flake8", "pydocstyle", "pytest (>=4.6)", "pytest-cov"]

[[package]]
name = "aiohttp"
version = "3.8.1"
description = "Async http client/server framework (asyncio)"
category = "main"
optional = true
python-versions = ">=3.6"

[package.dependencies]
aiosignal = ">=1.1.2"
async-timeout = ">=4.0.0a3,<5.0"
attrs = ">=17.3.0"
charset-normalizer = ">=2.0,<3.0"
frozenlist = ">=1.1.1"
multidict = ">=4.5,<7.0"
yarl = ">=1.0,<2.0"

[package.extras]
speedups = ["Brotli", "aiodns", "cchardet"]

[[package]]
name = "aiosignal"
version = "1.2.0"
description = "aiosignal: a list of registered asynchronous callbacks"
category = "main"
optional = true
python-versions = ">=3.6"

[package.dependencies]
frozenlist = ">=1.1.0"

[[package]]
name = "alabaster"
version = "0.7.12"
description = "A configurable sidebar-enabled Sphinx theme"
category = "main"
optional = true
python-versions = "*"

[[package]]
name = "anyio"
version = "3.6.1"
description = "High level compatibility layer for multiple asynchronous event loop implementations"
category = "main"
optional = true
python-versions = ">=3.6.2"

[package.dependencies]
idna = ">=2.8"
sniffio = ">=1.1"

[package.extras]
doc = ["packaging", "sphinx-autodoc-typehints (>=1.2.0)", "sphinx-rtd-theme"]
test = ["contextlib2", "coverage[toml] (>=4.5)", "hypothesis (>=4.0)", "mock (>=4)", "pytest (>=7.0)", "pytest-mock (>=3.6.1)", "trustme", "uvloop (<0.15)", "uvloop (>=0.15)"]
trio = ["trio (>=0.16)"]

[[package]]
name = "appnope"
version = "0.1.3"
description = "Disable App Nap on macOS >= 10.9"
category = "main"
optional = true
python-versions = "*"

[[package]]
name = "argon2-cffi"
version = "21.3.0"
description = "The secure Argon2 password hashing algorithm."
category = "main"
optional = true
python-versions = ">=3.6"

[package.dependencies]
argon2-cffi-bindings = "*"

[package.extras]
dev = ["cogapp", "coverage[toml] (>=5.0.2)", "furo", "hypothesis", "pre-commit", "pytest", "sphinx", "sphinx-notfound-page", "tomli"]
docs = ["furo", "sphinx", "sphinx-notfound-page"]
tests = ["coverage[toml] (>=5.0.2)", "hypothesis", "pytest"]

[[package]]
name = "argon2-cffi-bindings"
version = "21.2.0"
description = "Low-level CFFI bindings for Argon2"
category = "main"
optional = true
python-versions = ">=3.6"

[package.dependencies]
cffi = ">=1.0.1"

[package.extras]
dev = ["cogapp", "pre-commit", "pytest", "wheel"]
tests = ["pytest"]

[[package]]
name = "asttokens"
version = "2.0.5"
description = "Annotate AST trees with source code positions"
category = "main"
optional = true
python-versions = "*"

[package.dependencies]
six = "*"

[package.extras]
test = ["astroid", "pytest"]

[[package]]
name = "async-timeout"
version = "4.0.2"
description = "Timeout context manager for asyncio programs"
category = "main"
optional = true
python-versions = ">=3.6"

[[package]]
name = "atomicwrites"
version = "1.4.0"
description = "Atomic file writes."
category = "dev"
optional = false
python-versions = ">=2.7, !=3.0.*, !=3.1.*, !=3.2.*, !=3.3.*"

[[package]]
name = "attrs"
version = "21.4.0"
description = "Classes Without Boilerplate"
category = "main"
optional = false
python-versions = ">=2.7, !=3.0.*, !=3.1.*, !=3.2.*, !=3.3.*, !=3.4.*"

[package.extras]
dev = ["cloudpickle", "coverage[toml] (>=5.0.2)", "furo", "hypothesis", "mypy", "pre-commit", "pympler", "pytest (>=4.3.0)", "pytest-mypy-plugins", "six", "sphinx", "sphinx-notfound-page", "zope.interface"]
docs = ["furo", "sphinx", "sphinx-notfound-page", "zope.interface"]
tests = ["cloudpickle", "coverage[toml] (>=5.0.2)", "hypothesis", "mypy", "pympler", "pytest (>=4.3.0)", "pytest-mypy-plugins", "six", "zope.interface"]
tests-no-zope = ["cloudpickle", "coverage[toml] (>=5.0.2)", "hypothesis", "mypy", "pympler", "pytest (>=4.3.0)", "pytest-mypy-plugins", "six"]

[[package]]
name = "azure-core"
version = "1.25.1"
description = "Microsoft Azure Core Library for Python"
category = "main"
optional = true
python-versions = ">=3.7"

[package.dependencies]
requests = ">=2.18.4"
six = ">=1.11.0"
typing-extensions = ">=4.0.1"

[[package]]
name = "azure-datalake-store"
version = "0.0.52"
description = "Azure Data Lake Store Filesystem Client Library for Python"
category = "main"
optional = true
python-versions = "*"

[package.dependencies]
adal = ">=0.4.2"
cffi = "*"
requests = ">=2.20.0"

[[package]]
name = "azure-identity"
version = "1.10.0"
description = "Microsoft Azure Identity Library for Python"
category = "main"
optional = true
python-versions = ">=3.6"

[package.dependencies]
azure-core = ">=1.11.0,<2.0.0"
cryptography = ">=2.5"
msal = ">=1.12.0,<2.0.0"
msal-extensions = ">=0.3.0,<2.0.0"
six = ">=1.12.0"

[[package]]
name = "azure-storage-blob"
version = "12.13.1"
description = "Microsoft Azure Blob Storage Client Library for Python"
category = "main"
optional = true
python-versions = ">=3.6"

[package.dependencies]
azure-core = ">=1.23.1,<2.0.0"
cryptography = ">=2.1.4"
msrest = ">=0.6.21"

[[package]]
name = "babel"
version = "2.10.1"
description = "Internationalization utilities"
category = "main"
optional = true
python-versions = ">=3.6"

[package.dependencies]
pytz = ">=2015.7"

[[package]]
name = "backcall"
version = "0.2.0"
description = "Specifications for callback functions passed in to an API"
category = "main"
optional = true
python-versions = "*"

[[package]]
name = "beautifulsoup4"
version = "4.11.1"
description = "Screen-scraping library"
category = "main"
optional = true
python-versions = ">=3.6.0"

[package.dependencies]
soupsieve = ">1.2"

[package.extras]
html5lib = ["html5lib"]
lxml = ["lxml"]

[[package]]
name = "black"
version = "22.3.0"
description = "The uncompromising code formatter."
category = "dev"
optional = false
python-versions = ">=3.6.2"

[package.dependencies]
click = ">=8.0.0"
mypy-extensions = ">=0.4.3"
pathspec = ">=0.9.0"
platformdirs = ">=2"
tomli = {version = ">=1.1.0", markers = "python_version < \"3.11\""}
typing-extensions = {version = ">=3.10.0.0", markers = "python_version < \"3.10\""}

[package.extras]
colorama = ["colorama (>=0.4.3)"]
d = ["aiohttp (>=3.7.4)"]
jupyter = ["ipython (>=7.8.0)", "tokenize-rt (>=3.2.0)"]
uvloop = ["uvloop (>=0.15.2)"]

[[package]]
name = "bleach"
version = "5.0.0"
description = "An easy safelist-based HTML-sanitizing tool."
category = "main"
optional = true
python-versions = ">=3.7"

[package.dependencies]
six = ">=1.9.0"
webencodings = "*"

[package.extras]
dev = ["black (==22.3.0)", "flake8 (==4.0.1)", "hashin (==0.17.0)", "mypy (==0.942)", "pip-tools (==6.5.1)", "pytest (==7.1.1)", "sphinx (==4.3.2)", "tox (==3.24.5)", "twine (==4.0.0)", "wheel (==0.37.1)"]

[[package]]
name = "bokeh"
version = "2.4.3"
description = "Interactive plots and applications in the browser from Python"
category = "main"
optional = true
python-versions = ">=3.7"

[package.dependencies]
Jinja2 = ">=2.9"
numpy = ">=1.11.3"
packaging = ">=16.8"
pillow = ">=7.1.0"
PyYAML = ">=3.10"
tornado = ">=5.1"
typing-extensions = ">=3.10.0"

[[package]]
name = "certifi"
version = "2022.12.7"
description = "Python package for providing Mozilla's CA Bundle."
category = "main"
optional = false
python-versions = ">=3.6"

[[package]]
name = "cffi"
version = "1.15.0"
description = "Foreign Function Interface for Python calling C code."
category = "main"
optional = true
python-versions = "*"

[package.dependencies]
pycparser = "*"

[[package]]
name = "charset-normalizer"
version = "2.0.12"
description = "The Real First Universal Charset Detector. Open, modern and actively maintained alternative to Chardet."
category = "main"
optional = false
python-versions = ">=3.5.0"

[package.extras]
unicode-backport = ["unicodedata2"]

[[package]]
name = "click"
version = "8.1.3"
description = "Composable command line interface toolkit"
category = "main"
optional = false
python-versions = ">=3.7"

[package.dependencies]
colorama = {version = "*", markers = "platform_system == \"Windows\""}

[[package]]
name = "click-plugins"
version = "1.1.1"
description = "An extension module for click to enable registering CLI commands via setuptools entry-points."
category = "main"
optional = false
python-versions = "*"

[package.dependencies]
click = ">=4.0"

[package.extras]
dev = ["coveralls", "pytest (>=3.6)", "pytest-cov", "wheel"]

[[package]]
name = "cligj"
version = "0.7.2"
description = "Click params for commmand line interfaces to GeoJSON"
category = "main"
optional = false
python-versions = ">=2.7, !=3.0.*, !=3.1.*, !=3.2.*, <4"

[package.dependencies]
click = ">=4.0"

[package.extras]
test = ["pytest-cov"]

[[package]]
name = "cloudpickle"
version = "2.1.0"
description = "Extended pickling support for Python objects"
category = "main"
optional = true
python-versions = ">=3.6"

[[package]]
name = "colorama"
version = "0.4.4"
description = "Cross-platform colored terminal text."
category = "main"
optional = false
python-versions = ">=2.7, !=3.0.*, !=3.1.*, !=3.2.*, !=3.3.*, !=3.4.*"

[[package]]
name = "colorcet"
version = "3.0.0"
description = "Collection of perceptually uniform colormaps"
category = "main"
optional = true
python-versions = ">=2.7"

[package.dependencies]
param = ">=1.7.0"
pyct = ">=0.4.4"

[package.extras]
all = ["bokeh", "flake8", "holoviews", "keyring", "matplotlib", "nbsite (>=0.6.1)", "nbsmoke (>=0.2.6)", "numpy", "param (>=1.7.0)", "pyct (>=0.4.4)", "pytest (>=2.8.5)", "pytest-cov", "pytest-mpl", "rfc3986", "setuptools (>=30.3.0)", "sphinx-holoviz-theme", "twine", "wheel"]
build = ["param (>=1.7.0)", "pyct (>=0.4.4)", "setuptools (>=30.3.0)", "wheel"]
doc = ["bokeh", "holoviews", "matplotlib", "nbsite (>=0.6.1)", "numpy", "sphinx-holoviz-theme"]
examples = ["bokeh", "holoviews", "matplotlib", "numpy"]
tests = ["flake8", "keyring", "nbsmoke (>=0.2.6)", "pytest (>=2.8.5)", "pytest-cov", "rfc3986", "twine"]
tests-extra = ["flake8", "keyring", "nbsmoke (>=0.2.6)", "pytest (>=2.8.5)", "pytest-cov", "pytest-mpl", "rfc3986", "twine"]

[[package]]
name = "contextily"
version = "1.2.0"
description = "Context geo-tiles in Python"
category = "main"
optional = true
python-versions = ">=3.6"

[package.dependencies]
geopy = "*"
joblib = "*"
matplotlib = "*"
mercantile = "*"
pillow = "*"
rasterio = "*"
requests = "*"
xyzservices = "*"

[[package]]
name = "cryptography"
version = "37.0.4"
description = "cryptography is a package which provides cryptographic recipes and primitives to Python developers."
category = "main"
optional = true
python-versions = ">=3.6"

[package.dependencies]
cffi = ">=1.12"

[package.extras]
docs = ["sphinx (>=1.6.5,!=1.8.0,!=3.1.0,!=3.1.1)", "sphinx_rtd_theme"]
docstest = ["pyenchant (>=1.6.11)", "sphinxcontrib-spelling (>=4.0.1)", "twine (>=1.12.0)"]
pep8test = ["black", "flake8", "flake8-import-order", "pep8-naming"]
sdist = ["setuptools_rust (>=0.11.4)"]
ssh = ["bcrypt (>=3.1.5)"]
test = ["hypothesis (>=1.11.4,!=3.79.2)", "iso8601", "pretend", "pytest (>=6.2.0)", "pytest-benchmark", "pytest-cov", "pytest-subtests", "pytest-xdist", "pytz"]

[[package]]
name = "cycler"
version = "0.11.0"
description = "Composable style cycles"
category = "main"
optional = true
python-versions = ">=3.6"

[[package]]
name = "dask"
version = "2022.6.1"
description = "Parallel PyData with Task Scheduling"
category = "main"
optional = true
python-versions = ">=3.8"

[package.dependencies]
bokeh = {version = ">=2.4.2", optional = true, markers = "extra == \"complete\""}
cloudpickle = ">=1.1.1"
distributed = {version = "2022.6.1", optional = true, markers = "extra == \"complete\""}
fsspec = ">=0.6.0"
jinja2 = {version = "*", optional = true, markers = "extra == \"complete\""}
numpy = {version = ">=1.18", optional = true, markers = "extra == \"array\""}
packaging = ">=20.0"
pandas = {version = ">=1.0", optional = true, markers = "extra == \"complete\""}
partd = ">=0.3.10"
pyyaml = ">=5.3.1"
toolz = ">=0.8.2"

[package.extras]
array = ["numpy (>=1.18)"]
complete = ["bokeh (>=2.4.2)", "distributed (==2022.6.1)", "jinja2", "numpy (>=1.18)", "pandas (>=1.0)"]
dataframe = ["numpy (>=1.18)", "pandas (>=1.0)"]
diagnostics = ["bokeh (>=2.4.2)", "jinja2"]
distributed = ["distributed (==2022.6.1)"]
test = ["pre-commit", "pytest", "pytest-rerunfailures", "pytest-xdist"]

[[package]]
name = "datashader"
version = "0.14.2"
description = "Data visualization toolchain based on aggregating into a grid"
category = "main"
optional = true
python-versions = ">=3.7"

[package.dependencies]
colorcet = ">=0.9.0"
dask = {version = "*", extras = ["complete"]}
datashape = ">=0.5.1"
numba = ">=0.51"
pandas = ">=0.24.1"
param = ">=1.6.1"
pillow = ">=3.1.1"
pyct = ">=0.4.5"
requests = "*"
scipy = "*"
xarray = ">=0.9.6"

[package.extras]
all = ["bokeh", "codecov", "fastparquet", "fastparquet (>=0.1.6)", "flake8", "geopandas", "graphviz", "holoviews (>=1.10.0)", "matplotlib", "nbconvert", "nbsite (>=0.7.1)", "nbsmoke[verify] (>0.5)", "netcdf4", "networkx (>=2.0)", "numpydoc", "pyarrow", "pydata-sphinx-theme (<0.9.0)", "pytest (>=3.9.3)", "pytest-benchmark (>=3.0.0)", "pytest-cov", "python-graphviz", "python-snappy", "rasterio", "rioxarray", "scikit-image", "snappy", "spatialpandas", "sphinx-copybutton", "streamz (>=0.2.0)"]
doc = ["bokeh", "fastparquet", "geopandas", "graphviz", "holoviews (>=1.10.0)", "matplotlib", "nbsite (>=0.7.1)", "networkx (>=2.0)", "numpydoc", "pydata-sphinx-theme (<0.9.0)", "python-graphviz", "python-snappy", "rasterio", "scikit-image", "snappy", "spatialpandas", "sphinx-copybutton", "streamz (>=0.2.0)"]
examples = ["bokeh", "geopandas", "holoviews (>=1.10.0)", "matplotlib", "scikit-image", "spatialpandas"]
examples-extra = ["bokeh", "fastparquet", "geopandas", "graphviz", "holoviews (>=1.10.0)", "matplotlib", "networkx (>=2.0)", "python-graphviz", "python-snappy", "rasterio", "scikit-image", "snappy", "spatialpandas", "streamz (>=0.2.0)"]
gpu-tests = ["cudf", "cupy", "dask-cudf"]
tests = ["bokeh", "codecov", "fastparquet (>=0.1.6)", "flake8", "holoviews (>=1.10.0)", "nbconvert", "nbsmoke[verify] (>0.5)", "netcdf4", "pyarrow", "pytest (>=3.9.3)", "pytest-benchmark (>=3.0.0)", "pytest-cov", "rasterio", "rioxarray", "spatialpandas"]

[[package]]
name = "datashape"
version = "0.5.2"
description = "A data description language."
category = "main"
optional = true
python-versions = "*"

[package.dependencies]
multipledispatch = ">=0.4.7"
numpy = ">=1.7"
python-dateutil = "*"

[[package]]
name = "debugpy"
version = "1.6.0"
description = "An implementation of the Debug Adapter Protocol for Python"
category = "main"
optional = true
python-versions = ">=3.7"

[[package]]
name = "decorator"
version = "5.1.1"
description = "Decorators for Humans"
category = "main"
optional = true
python-versions = ">=3.5"

[[package]]
name = "defusedxml"
version = "0.7.1"
description = "XML bomb protection for Python stdlib modules"
category = "main"
optional = true
python-versions = ">=2.7, !=3.0.*, !=3.1.*, !=3.2.*, !=3.3.*, !=3.4.*"

[[package]]
name = "distributed"
version = "2022.6.1"
description = "Distributed scheduler for Dask"
category = "main"
optional = true
python-versions = ">=3.8"

[package.dependencies]
click = ">=6.6"
cloudpickle = ">=1.5.0"
dask = "2022.6.1"
jinja2 = "*"
locket = ">=1.0.0"
msgpack = ">=0.6.0"
packaging = ">=20.0"
psutil = ">=5.0"
pyyaml = "*"
sortedcontainers = "<2.0.0 || >2.0.0,<2.0.1 || >2.0.1"
tblib = ">=1.6.0"
toolz = ">=0.8.2"
tornado = ">=6.0.3"
urllib3 = "*"
zict = ">=0.1.3"

[[package]]
name = "docutils"
version = "0.17.1"
description = "Docutils -- Python Documentation Utilities"
category = "main"
optional = true
python-versions = ">=2.7, !=3.0.*, !=3.1.*, !=3.2.*, !=3.3.*, !=3.4.*"

[[package]]
name = "entrypoints"
version = "0.4"
description = "Discover and load entry points from installed packages."
category = "main"
optional = true
python-versions = ">=3.6"

[[package]]
name = "executing"
version = "0.8.3"
description = "Get the currently executing AST node of a frame, and other information"
category = "main"
optional = true
python-versions = "*"

[[package]]
name = "fastjsonschema"
version = "2.15.3"
description = "Fastest Python implementation of JSON schema"
category = "main"
optional = true
python-versions = "*"

[package.extras]
devel = ["colorama", "json-spec", "jsonschema", "pylint", "pytest", "pytest-benchmark", "pytest-cache", "validictory"]

[[package]]
name = "fiona"
version = "1.8.21"
description = "Fiona reads and writes spatial data files"
category = "main"
optional = true
python-versions = "*"

[package.dependencies]
attrs = ">=17"
certifi = "*"
click = ">=4.0"
click-plugins = ">=1.0"
cligj = ">=0.5"
munch = "*"
setuptools = "*"
six = ">=1.7"

[package.extras]
all = ["boto3 (>=1.2.4)", "mock", "pytest (>=3)", "pytest-cov", "shapely"]
calc = ["shapely"]
s3 = ["boto3 (>=1.2.4)"]
test = ["boto3 (>=1.2.4)", "mock", "pytest (>=3)", "pytest-cov"]

[[package]]
name = "fonttools"
version = "4.35.0"
description = "Tools to manipulate font files"
category = "main"
optional = true
python-versions = ">=3.7"

[package.extras]
all = ["brotli (>=1.0.1)", "brotlicffi (>=0.8.0)", "fs (>=2.2.0,<3)", "lxml (>=4.0,<5)", "lz4 (>=1.7.4.2)", "matplotlib", "munkres", "scipy", "skia-pathops (>=0.5.0)", "sympy", "uharfbuzz (>=0.23.0)", "unicodedata2 (>=14.0.0)", "xattr", "zopfli (>=0.1.4)"]
graphite = ["lz4 (>=1.7.4.2)"]
interpolatable = ["munkres", "scipy"]
lxml = ["lxml (>=4.0,<5)"]
pathops = ["skia-pathops (>=0.5.0)"]
plot = ["matplotlib"]
repacker = ["uharfbuzz (>=0.23.0)"]
symfont = ["sympy"]
type1 = ["xattr"]
ufo = ["fs (>=2.2.0,<3)"]
unicode = ["unicodedata2 (>=14.0.0)"]
woff = ["brotli (>=1.0.1)", "brotlicffi (>=0.8.0)", "zopfli (>=0.1.4)"]

[[package]]
name = "frozenlist"
version = "1.3.1"
description = "A list-like structure which implements collections.abc.MutableSequence"
category = "main"
optional = true
python-versions = ">=3.7"

[[package]]
name = "fsspec"
version = "2022.5.0"
description = "File-system specification"
category = "main"
optional = true
python-versions = ">=3.7"

[package.extras]
abfs = ["adlfs"]
adl = ["adlfs"]
arrow = ["pyarrow (>=1)"]
dask = ["dask", "distributed"]
dropbox = ["dropbox", "dropboxdrivefs", "requests"]
entrypoints = ["importlib-metadata"]
fuse = ["fusepy"]
gcs = ["gcsfs"]
git = ["pygit2"]
github = ["requests"]
gs = ["gcsfs"]
gui = ["panel"]
hdfs = ["pyarrow (>=1)"]
http = ["aiohttp", "requests"]
libarchive = ["libarchive-c"]
oci = ["ocifs"]
s3 = ["s3fs"]
sftp = ["paramiko"]
smb = ["smbprotocol"]
ssh = ["paramiko"]
tqdm = ["tqdm"]

[[package]]
name = "geographiclib"
version = "1.52"
description = "The geodesic routines from GeographicLib"
category = "main"
optional = true
python-versions = "*"

[[package]]
name = "geopandas"
version = "0.11.0"
description = "Geographic pandas extensions"
category = "main"
optional = true
python-versions = ">=3.8"

[package.dependencies]
fiona = ">=1.8"
packaging = "*"
pandas = ">=1.0.0"
pyproj = ">=2.6.1.post1"
shapely = ">=1.7,<2"

[[package]]
name = "geopy"
version = "2.2.0"
description = "Python Geocoding Toolbox"
category = "main"
optional = true
python-versions = ">=3.5"

[package.dependencies]
geographiclib = ">=1.49,<2"

[package.extras]
aiohttp = ["aiohttp"]
dev = ["async-generator", "coverage", "flake8 (>=3.8.0,<3.9.0)", "isort (>=5.6.0,<5.7.0)", "pytest (>=3.10)", "pytest-aiohttp", "readme-renderer", "sphinx", "sphinx-issues", "sphinx-rtd-theme (>=0.5.0)"]
dev-docs = ["readme-renderer", "sphinx", "sphinx-issues", "sphinx-rtd-theme (>=0.5.0)"]
dev-lint = ["async-generator", "flake8 (>=3.8.0,<3.9.0)", "isort (>=5.6.0,<5.7.0)"]
dev-test = ["async-generator", "coverage", "pytest (>=3.10)", "pytest-aiohttp", "sphinx"]
requests = ["requests (>=2.16.2)", "urllib3 (>=1.24.2)"]
timezone = ["pytz"]

[[package]]
name = "gitdb"
version = "4.0.9"
description = "Git Object Database"
category = "main"
optional = true
python-versions = ">=3.6"

[package.dependencies]
smmap = ">=3.0.1,<6"

[[package]]
name = "gitpython"
version = "3.1.27"
description = "GitPython is a python library used to interact with Git repositories"
category = "main"
optional = true
python-versions = ">=3.7"

[package.dependencies]
gitdb = ">=4.0.1,<5"

[[package]]
name = "graphviz"
version = "0.20.1"
description = "Simple Python interface for Graphviz"
category = "main"
optional = true
python-versions = ">=3.7"

[package.extras]
dev = ["flake8", "pep8-naming", "tox (>=3)", "twine", "wheel"]
docs = ["sphinx (>=5)", "sphinx-autodoc-typehints", "sphinx-rtd-theme"]
test = ["coverage", "mock (>=4)", "pytest (>=7)", "pytest-cov", "pytest-mock (>=3)"]

[[package]]
name = "greenlet"
version = "1.1.2"
description = "Lightweight in-process concurrent programming"
category = "main"
optional = true
python-versions = ">=2.7,!=3.0.*,!=3.1.*,!=3.2.*,!=3.3.*,!=3.4.*"

[package.extras]
docs = ["Sphinx"]

[[package]]
name = "heapdict"
version = "1.0.1"
description = "a heap with decrease-key and increase-key operations"
category = "main"
optional = true
python-versions = "*"

[[package]]
name = "idna"
version = "3.3"
description = "Internationalized Domain Names in Applications (IDNA)"
category = "main"
optional = false
python-versions = ">=3.5"

[[package]]
name = "imagesize"
version = "1.3.0"
description = "Getting image size from png/jpeg/jpeg2000/gif file"
category = "main"
optional = true
python-versions = ">=2.7, !=3.0.*, !=3.1.*, !=3.2.*, !=3.3.*"

[[package]]
name = "importlib-metadata"
version = "4.11.4"
description = "Read metadata from Python packages"
category = "main"
optional = true
python-versions = ">=3.7"

[package.dependencies]
zipp = ">=0.5"

[package.extras]
docs = ["jaraco.packaging (>=9)", "rst.linker (>=1.9)", "sphinx"]
perf = ["ipython"]
testing = ["flufl.flake8", "importlib-resources (>=1.3)", "packaging", "pyfakefs", "pytest (>=6)", "pytest-black (>=0.3.7)", "pytest-checkdocs (>=2.4)", "pytest-cov", "pytest-enabler (>=1.0.1)", "pytest-flake8", "pytest-mypy (>=0.9.1)", "pytest-perf (>=0.9.2)"]

[[package]]
name = "importlib-resources"
version = "5.7.1"
description = "Read resources from Python packages"
category = "main"
optional = true
python-versions = ">=3.7"

[package.dependencies]
zipp = {version = ">=3.1.0", markers = "python_version < \"3.10\""}

[package.extras]
docs = ["jaraco.packaging (>=9)", "rst.linker (>=1.9)", "sphinx"]
testing = ["pytest (>=6)", "pytest-black (>=0.3.7)", "pytest-checkdocs (>=2.4)", "pytest-cov", "pytest-enabler (>=1.0.1)", "pytest-flake8", "pytest-mypy (>=0.9.1)"]

[[package]]
name = "iniconfig"
version = "1.1.1"
description = "iniconfig: brain-dead simple config-ini parsing"
category = "dev"
optional = false
python-versions = "*"

[[package]]
name = "ipykernel"
version = "6.13.1"
description = "IPython Kernel for Jupyter"
category = "main"
optional = true
python-versions = ">=3.7"

[package.dependencies]
appnope = {version = "*", markers = "platform_system == \"Darwin\""}
debugpy = ">=1.0"
ipython = ">=7.23.1"
jupyter-client = ">=6.1.12"
matplotlib-inline = ">=0.1"
nest-asyncio = "*"
packaging = "*"
psutil = "*"
tornado = ">=6.1"
traitlets = ">=5.1.0"

[package.extras]
test = ["flaky", "ipyparallel", "pre-commit", "pytest (>=6.0)", "pytest-cov", "pytest-timeout"]

[[package]]
name = "ipython"
version = "8.4.0"
description = "IPython: Productive Interactive Computing"
category = "main"
optional = true
python-versions = ">=3.8"

[package.dependencies]
appnope = {version = "*", markers = "sys_platform == \"darwin\""}
backcall = "*"
colorama = {version = "*", markers = "sys_platform == \"win32\""}
decorator = "*"
jedi = ">=0.16"
matplotlib-inline = "*"
pexpect = {version = ">4.3", markers = "sys_platform != \"win32\""}
pickleshare = "*"
prompt-toolkit = ">=2.0.0,<3.0.0 || >3.0.0,<3.0.1 || >3.0.1,<3.1.0"
pygments = ">=2.4.0"
setuptools = ">=18.5"
stack-data = "*"
traitlets = ">=5"

[package.extras]
all = ["Sphinx (>=1.3)", "black", "curio", "ipykernel", "ipyparallel", "ipywidgets", "matplotlib (!=3.2.0)", "nbconvert", "nbformat", "notebook", "numpy (>=1.19)", "pandas", "pytest (<7.1)", "pytest-asyncio", "qtconsole", "testpath", "trio"]
black = ["black"]
doc = ["Sphinx (>=1.3)"]
kernel = ["ipykernel"]
nbconvert = ["nbconvert"]
nbformat = ["nbformat"]
notebook = ["ipywidgets", "notebook"]
parallel = ["ipyparallel"]
qtconsole = ["qtconsole"]
test = ["pytest (<7.1)", "pytest-asyncio", "testpath"]
test-extra = ["curio", "matplotlib (!=3.2.0)", "nbformat", "numpy (>=1.19)", "pandas", "pytest (<7.1)", "pytest-asyncio", "testpath", "trio"]

[[package]]
name = "ipython-genutils"
version = "0.2.0"
description = "Vestigial utilities from IPython"
category = "main"
optional = true
python-versions = "*"

[[package]]
name = "ipywidgets"
version = "7.7.0"
description = "IPython HTML widgets for Jupyter"
category = "main"
optional = true
python-versions = "*"

[package.dependencies]
ipykernel = ">=4.5.1"
ipython = {version = ">=4.0.0", markers = "python_version >= \"3.3\""}
ipython-genutils = ">=0.2.0,<0.3.0"
jupyterlab-widgets = {version = ">=1.0.0", markers = "python_version >= \"3.6\""}
nbformat = ">=4.2.0"
traitlets = ">=4.3.1"
widgetsnbextension = ">=3.6.0,<3.7.0"

[package.extras]
test = ["mock", "pytest (>=3.6.0)", "pytest-cov"]

[[package]]
name = "isodate"
version = "0.6.1"
description = "An ISO 8601 date/time/duration parser and formatter"
category = "main"
optional = true
python-versions = "*"

[package.dependencies]
six = "*"

[[package]]
name = "jedi"
version = "0.18.1"
description = "An autocompletion tool for Python that can be used for text editors."
category = "main"
optional = true
python-versions = ">=3.6"

[package.dependencies]
parso = ">=0.8.0,<0.9.0"

[package.extras]
qa = ["flake8 (==3.8.3)", "mypy (==0.782)"]
testing = ["Django (<3.1)", "colorama", "docopt", "pytest (<7.0.0)"]

[[package]]
name = "jinja2"
version = "3.1.2"
description = "A very fast and expressive template engine."
category = "main"
optional = true
python-versions = ">=3.7"

[package.dependencies]
MarkupSafe = ">=2.0"

[package.extras]
i18n = ["Babel (>=2.7)"]

[[package]]
name = "joblib"
version = "1.2.0"
description = "Lightweight pipelining with Python functions"
category = "main"
optional = true
python-versions = ">=3.7"

[[package]]
name = "jsonschema"
version = "3.2.0"
description = "An implementation of JSON Schema validation for Python"
category = "main"
optional = true
python-versions = "*"

[package.dependencies]
attrs = ">=17.4.0"
pyrsistent = ">=0.14.0"
setuptools = "*"
six = ">=1.11.0"

[package.extras]
format = ["idna", "jsonpointer (>1.13)", "rfc3987", "strict-rfc3339", "webcolors"]
format-nongpl = ["idna", "jsonpointer (>1.13)", "rfc3339-validator", "rfc3986-validator (>0.1.0)", "webcolors"]

[[package]]
name = "jupyter-book"
version = "0.13.0"
description = "Build a book with Jupyter Notebooks and Sphinx."
category = "main"
optional = true
python-versions = ">=3.7"

[package.dependencies]
click = ">=7.1,<9"
docutils = ">=0.15,<0.18"
Jinja2 = "*"
jsonschema = "<4"
linkify-it-py = ">=1.0.1,<1.1.0"
myst-nb = ">=0.13.1,<0.14.0"
pyyaml = "*"
sphinx = ">=4,<5"
sphinx_book_theme = ">=0.3.2,<0.4.0"
sphinx-comments = "*"
sphinx-copybutton = "*"
sphinx-design = ">=0.1.0,<0.2.0"
sphinx-external-toc = ">=0.2.3,<0.3.0"
sphinx-jupyterbook-latex = ">=0.4.6,<0.5.0"
sphinx-multitoc-numbering = ">=0.1.3,<0.2.0"
sphinx-thebe = ">=0.1.1,<0.2.0"
sphinx_togglebutton = "*"
sphinxcontrib-bibtex = ">=2.2.0,<=2.5.0"

[package.extras]
code-style = ["pre-commit (>=2.12,<3.0)"]
pdfhtml = ["pyppeteer"]
sphinx = ["altair", "bokeh", "folium", "ipywidgets", "jupytext", "matplotlib", "nbclient", "numpy", "pandas", "plotly", "sphinx-click", "sphinx-examples", "sphinx-proof", "sphinx_inline_tabs", "sphinxext-rediraffe (>=0.2.3,<0.3.0)", "sympy"]
testing = ["altair", "beautifulsoup4", "beautifulsoup4", "cookiecutter", "coverage", "jupytext", "matplotlib", "pyppeteer", "pytest (>=6.2.4)", "pytest-cov", "pytest-regressions", "pytest-timeout", "pytest-xdist", "sphinx_click", "sphinx_tabs", "texsoup"]

[[package]]
name = "jupyter-cache"
version = "0.4.3"
description = "A defined interface for working with a cache of jupyter notebooks."
category = "main"
optional = true
python-versions = ">=3.6"

[package.dependencies]
attrs = "*"
nbclient = ">=0.2,<0.6"
nbdime = "*"
nbformat = "*"
sqlalchemy = ">=1.3.12,<1.5"

[package.extras]
cli = ["click", "click-completion", "click-log", "pyyaml", "tabulate"]
code-style = ["black", "flake8 (>=3.7.0,<3.8.0)", "pre-commit (==1.17.0)"]
rtd = ["myst-nb (>=0.7,<1.0)", "pydata-sphinx-theme", "sphinx-copybutton"]
testing = ["coverage", "ipykernel", "matplotlib", "nbformat (>=5.1)", "numpy", "pandas", "pytest (>=3.6,<4)", "pytest-cov", "pytest-regressions", "sympy"]

[[package]]
name = "jupyter-client"
version = "7.3.3"
description = "Jupyter protocol implementation and client libraries"
category = "main"
optional = true
python-versions = ">=3.7"

[package.dependencies]
entrypoints = "*"
jupyter-core = ">=4.9.2"
nest-asyncio = ">=1.5.4"
python-dateutil = ">=2.8.2"
pyzmq = ">=23.0"
tornado = ">=6.0"
traitlets = "*"

[package.extras]
doc = ["ipykernel", "myst-parser", "sphinx (>=1.3.6)", "sphinx-rtd-theme", "sphinxcontrib-github-alt"]
test = ["codecov", "coverage", "ipykernel (>=6.5)", "ipython", "mypy", "pre-commit", "pytest", "pytest-asyncio (>=0.18)", "pytest-cov", "pytest-timeout"]

[[package]]
name = "jupyter-core"
version = "4.10.0"
description = "Jupyter core package. A base package on which Jupyter projects rely."
category = "main"
optional = true
python-versions = ">=3.7"

[package.dependencies]
pywin32 = {version = ">=1.0", markers = "sys_platform == \"win32\" and platform_python_implementation != \"PyPy\""}
traitlets = "*"

[package.extras]
test = ["ipykernel", "pre-commit", "pytest", "pytest-cov", "pytest-timeout"]

[[package]]
name = "jupyter-server"
version = "1.17.1"
description = "The backend—i.e. core services, APIs, and REST endpoints—to Jupyter web applications."
category = "main"
optional = true
python-versions = ">=3.7"

[package.dependencies]
anyio = ">=3.1.0,<4"
argon2-cffi = "*"
jinja2 = "*"
jupyter-client = ">=6.1.12"
jupyter-core = ">=4.7.0"
nbconvert = ">=6.4.4"
nbformat = ">=5.2.0"
packaging = "*"
prometheus-client = "*"
pywinpty = {version = "*", markers = "os_name == \"nt\""}
pyzmq = ">=17"
Send2Trash = "*"
terminado = ">=0.8.3"
tornado = ">=6.1.0"
traitlets = ">=5.1"
websocket-client = "*"

[package.extras]
test = ["coverage", "ipykernel", "pre-commit", "pytest (>=6.0)", "pytest-console-scripts", "pytest-cov", "pytest-mock", "pytest-timeout", "pytest-tornasync", "requests"]

[[package]]
name = "jupyter-server-mathjax"
version = "0.2.5"
description = "MathJax resources as a Jupyter Server Extension."
category = "main"
optional = true
python-versions = ">=3.7"

[package.dependencies]
jupyter-server = ">=1.1,<2.0"

[package.extras]
test = ["jupyter-server[test]", "pytest"]

[[package]]
name = "jupyter-sphinx"
version = "0.3.2"
description = "Jupyter Sphinx Extensions"
category = "main"
optional = true
python-versions = ">= 3.6"

[package.dependencies]
IPython = "*"
ipywidgets = ">=7.0.0"
nbconvert = ">=5.5"
nbformat = "*"
Sphinx = ">=2"

[[package]]
name = "jupyterlab-pygments"
version = "0.2.2"
description = "Pygments theme using JupyterLab CSS variables"
category = "main"
optional = true
python-versions = ">=3.7"

[[package]]
name = "jupyterlab-widgets"
version = "1.1.0"
description = "A JupyterLab extension."
category = "main"
optional = true
python-versions = ">=3.6"

[[package]]
name = "kiwisolver"
version = "1.4.4"
description = "A fast implementation of the Cassowary constraint solver"
category = "main"
optional = true
python-versions = ">=3.7"

[[package]]
name = "latexcodec"
version = "2.0.1"
description = "A lexer and codec to work with LaTeX code in Python."
category = "main"
optional = true
python-versions = ">=2.7, !=3.0.*, !=3.1.*, !=3.2.*, !=3.3.*"

[package.dependencies]
six = ">=1.4.1"

[[package]]
name = "linkify-it-py"
version = "1.0.3"
description = "Links recognition library with FULL unicode support."
category = "main"
optional = true
python-versions = ">=3.6"

[package.dependencies]
uc-micro-py = "*"

[package.extras]
benchmark = ["pytest", "pytest-benchmark"]
dev = ["black", "flake8", "isort", "pre-commit"]
doc = ["myst-parser", "sphinx", "sphinx-book-theme"]
test = ["coverage", "pytest", "pytest-cov"]

[[package]]
name = "llvmlite"
version = "0.39.0"
description = "lightweight wrapper around basic LLVM functionality"
category = "main"
optional = true
python-versions = ">=3.7"

[[package]]
name = "locket"
version = "1.0.0"
description = "File-based locks for Python on Linux and Windows"
category = "main"
optional = true
python-versions = ">=2.7, !=3.0.*, !=3.1.*, !=3.2.*, !=3.3.*"

[[package]]
name = "lxml"
version = "4.9.1"
description = "Powerful and Pythonic XML processing library combining libxml2/libxslt with the ElementTree API."
category = "main"
optional = true
python-versions = ">=2.7, !=3.0.*, !=3.1.*, !=3.2.*, !=3.3.*, != 3.4.*"

[package.extras]
cssselect = ["cssselect (>=0.7)"]
html5 = ["html5lib"]
htmlsoup = ["BeautifulSoup4"]
source = ["Cython (>=0.29.7)"]

[[package]]
name = "markdown-it-py"
version = "1.1.0"
description = "Python port of markdown-it. Markdown parsing, done right!"
category = "main"
optional = true
python-versions = "~=3.6"

[package.dependencies]
attrs = ">=19,<22"

[package.extras]
code-style = ["pre-commit (==2.6)"]
compare = ["commonmark (>=0.9.1,<0.10.0)", "markdown (>=3.2.2,<3.3.0)", "mistletoe-ebp (>=0.10.0,<0.11.0)", "mistune (>=0.8.4,<0.9.0)", "panflute (>=1.12,<2.0)"]
linkify = ["linkify-it-py (>=1.0,<2.0)"]
plugins = ["mdit-py-plugins"]
rtd = ["myst-nb (==0.13.0a1)", "pyyaml", "sphinx (>=2,<4)", "sphinx-book-theme", "sphinx-copybutton", "sphinx-panels (>=0.4.0,<0.5.0)"]
testing = ["coverage", "psutil", "pytest (>=3.6,<4)", "pytest-benchmark (>=3.2,<4.0)", "pytest-cov", "pytest-regressions"]

[[package]]
name = "markupsafe"
version = "2.1.1"
description = "Safely add untrusted strings to HTML/XML markup."
category = "main"
optional = true
python-versions = ">=3.7"

[[package]]
name = "matplotlib"
version = "3.5.3"
description = "Python plotting package"
category = "main"
optional = true
python-versions = ">=3.7"

[package.dependencies]
cycler = ">=0.10"
fonttools = ">=4.22.0"
kiwisolver = ">=1.0.1"
numpy = ">=1.17"
packaging = ">=20.0"
pillow = ">=6.2.0"
pyparsing = ">=2.2.1"
python-dateutil = ">=2.7"
setuptools_scm = ">=4,<7"

[[package]]
name = "matplotlib-inline"
version = "0.1.3"
description = "Inline Matplotlib backend for Jupyter"
category = "main"
optional = true
python-versions = ">=3.5"

[package.dependencies]
traitlets = "*"

[[package]]
name = "mdit-py-plugins"
version = "0.2.8"
description = "Collection of plugins for markdown-it-py"
category = "main"
optional = true
python-versions = "~=3.6"

[package.dependencies]
markdown-it-py = ">=1.0,<2.0"

[package.extras]
code-style = ["pre-commit (==2.6)"]
rtd = ["myst-parser (==0.14.0a3)", "sphinx-book-theme (>=0.1.0,<0.2.0)"]
testing = ["coverage", "pytest (>=3.6,<4)", "pytest-cov", "pytest-regressions"]

[[package]]
name = "mercantile"
version = "1.2.1"
description = "Web mercator XYZ tile utilities"
category = "main"
optional = true
python-versions = "*"

[package.dependencies]
click = ">=3.0"

[package.extras]
dev = ["check-manifest"]
test = ["hypothesis", "pytest"]

[[package]]
name = "mistune"
version = "0.8.4"
description = "The fastest markdown parser in pure Python"
category = "main"
optional = true
python-versions = "*"

[[package]]
name = "msal"
version = "1.18.0"
description = "The Microsoft Authentication Library (MSAL) for Python library enables your app to access the Microsoft Cloud by supporting authentication of users with Microsoft Azure Active Directory accounts (AAD) and Microsoft Accounts (MSA) using industry standard OAuth2 and OpenID Connect."
category = "main"
optional = true
python-versions = "*"

[package.dependencies]
cryptography = ">=0.6,<40"
PyJWT = {version = ">=1.0.0,<3", extras = ["crypto"]}
requests = ">=2.0.0,<3"

[[package]]
name = "msal-extensions"
version = "1.0.0"
description = "Microsoft Authentication Library extensions (MSAL EX) provides a persistence API that can save your data on disk, encrypted on Windows, macOS and Linux. Concurrent data access will be coordinated by a file lock mechanism."
category = "main"
optional = true
python-versions = "*"

[package.dependencies]
msal = ">=0.4.1,<2.0.0"
portalocker = [
    {version = ">=1.0,<3", markers = "python_version >= \"3.5\" and platform_system != \"Windows\""},
    {version = ">=1.6,<3", markers = "python_version >= \"3.5\" and platform_system == \"Windows\""},
]

[[package]]
name = "msgpack"
version = "1.0.4"
description = "MessagePack serializer"
category = "main"
optional = true
python-versions = "*"

[[package]]
name = "msrest"
version = "0.7.1"
description = "AutoRest swagger generator Python client runtime."
category = "main"
optional = true
python-versions = ">=3.6"

[package.dependencies]
azure-core = ">=1.24.0"
certifi = ">=2017.4.17"
isodate = ">=0.6.0"
requests = ">=2.16,<3.0"
requests-oauthlib = ">=0.5.0"

[package.extras]
async = ["aiodns", "aiohttp (>=3.0)"]

[[package]]
name = "multidict"
version = "6.0.2"
description = "multidict implementation"
category = "main"
optional = true
python-versions = ">=3.7"

[[package]]
name = "multipledispatch"
version = "0.6.0"
description = "Multiple dispatch"
category = "main"
optional = true
python-versions = "*"

[package.dependencies]
six = "*"

[[package]]
name = "munch"
version = "2.5.0"
description = "A dot-accessible dictionary (a la JavaScript objects)"
category = "main"
optional = true
python-versions = "*"

[package.dependencies]
six = "*"

[package.extras]
testing = ["astroid (>=1.5.3,<1.6.0)", "astroid (>=2.0)", "coverage", "pylint (>=1.7.2,<1.8.0)", "pylint (>=2.3.1,<2.4.0)", "pytest"]
yaml = ["PyYAML (>=5.1.0)"]

[[package]]
name = "mypy-extensions"
version = "0.4.3"
description = "Experimental type system extensions for programs checked with the mypy typechecker."
category = "dev"
optional = false
python-versions = "*"

[[package]]
name = "myst-nb"
version = "0.13.2"
description = "A Jupyter Notebook Sphinx reader built on top of the MyST markdown parser."
category = "main"
optional = true
python-versions = ">=3.6"

[package.dependencies]
docutils = ">=0.15,<0.18"
importlib-metadata = "*"
ipython = "*"
ipywidgets = ">=7.0.0,<8"
jupyter-cache = ">=0.4.1,<0.5.0"
jupyter-sphinx = ">=0.3.2,<0.4.0"
myst-parser = ">=0.15.2,<0.16.0"
nbconvert = ">=5.6,<7"
nbformat = ">=5.0,<6.0"
pyyaml = "*"
sphinx = ">=3.1,<5"
sphinx-togglebutton = ">=0.3.0,<0.4.0"

[package.extras]
code-style = ["pre-commit (>=2.12,<3.0)"]
rtd = ["alabaster", "altair", "bokeh", "coconut (>=1.4.3,<1.5.0)", "ipykernel (>=5.5,<6.0)", "ipywidgets", "jupytext (>=1.11.2,<1.12.0)", "matplotlib", "numpy", "pandas", "plotly", "sphinx-book-theme (>=0.1.0,<0.2.0)", "sphinx-copybutton", "sphinx-panels (>=0.4.1,<0.5.0)", "sphinxcontrib-bibtex", "sympy"]
testing = ["coverage (<5.0)", "ipykernel (>=5.5,<6.0)", "ipython (<8)", "jupytext (>=1.11.2,<1.12.0)", "matplotlib (>=3.3.0,<3.4.0)", "numpy", "pandas (<1.4)", "pytest (>=5.4,<6.0)", "pytest-cov (>=2.8,<3.0)", "pytest-regressions", "sympy"]

[[package]]
name = "myst-parser"
version = "0.15.2"
description = "An extended commonmark compliant parser, with bridges to docutils & sphinx."
category = "main"
optional = true
python-versions = ">=3.6"

[package.dependencies]
docutils = ">=0.15,<0.18"
jinja2 = "*"
markdown-it-py = ">=1.0.0,<2.0.0"
mdit-py-plugins = ">=0.2.8,<0.3.0"
pyyaml = "*"
sphinx = ">=3.1,<5"

[package.extras]
code-style = ["pre-commit (>=2.12,<3.0)"]
linkify = ["linkify-it-py (>=1.0,<2.0)"]
rtd = ["ipython", "sphinx-book-theme (>=0.1.0,<0.2.0)", "sphinx-panels (>=0.5.2,<0.6.0)", "sphinxcontrib-bibtex (>=2.1,<3.0)", "sphinxcontrib.mermaid (>=0.6.3,<0.7.0)", "sphinxext-opengraph (>=0.4.2,<0.5.0)", "sphinxext-rediraffe (>=0.2,<1.0)"]
testing = ["beautifulsoup4", "coverage", "docutils (>=0.17.0,<0.18.0)", "pytest (>=3.6,<4)", "pytest-cov", "pytest-regressions"]

[[package]]
name = "nbclient"
version = "0.5.13"
description = "A client library for executing notebooks. Formerly nbconvert's ExecutePreprocessor."
category = "main"
optional = true
python-versions = ">=3.7.0"

[package.dependencies]
jupyter-client = ">=6.1.5"
nbformat = ">=5.0"
nest-asyncio = "*"
traitlets = ">=5.0.0"

[package.extras]
sphinx = ["Sphinx (>=1.7)", "mock", "moto", "myst-parser", "sphinx-book-theme"]
test = ["black", "check-manifest", "flake8", "ipykernel", "ipython (<8.0.0)", "ipywidgets (<8.0.0)", "mypy", "pip (>=18.1)", "pytest (>=4.1)", "pytest-asyncio", "pytest-cov (>=2.6.1)", "setuptools (>=38.6.0)", "twine (>=1.11.0)", "wheel (>=0.31.0)", "xmltodict"]

[[package]]
name = "nbconvert"
version = "6.5.1"
description = "Converting Jupyter Notebooks"
category = "main"
optional = true
python-versions = ">=3.7"

[package.dependencies]
beautifulsoup4 = "*"
bleach = "*"
defusedxml = "*"
entrypoints = ">=0.2.2"
jinja2 = ">=3.0"
jupyter-core = ">=4.7"
jupyterlab-pygments = "*"
lxml = "*"
MarkupSafe = ">=2.0"
mistune = ">=0.8.1,<2"
nbclient = ">=0.5.0"
nbformat = ">=5.1"
packaging = "*"
pandocfilters = ">=1.4.1"
pygments = ">=2.4.1"
tinycss2 = "*"
traitlets = ">=5.0"

[package.extras]
all = ["ipykernel", "ipython", "ipywidgets (>=7)", "nbsphinx (>=0.2.12)", "pre-commit", "pyppeteer (>=1,<1.1)", "pytest", "pytest-cov", "pytest-dependency", "sphinx (>=1.5.1)", "sphinx-rtd-theme", "tornado (>=6.1)"]
docs = ["ipython", "nbsphinx (>=0.2.12)", "sphinx (>=1.5.1)", "sphinx-rtd-theme"]
serve = ["tornado (>=6.1)"]
test = ["ipykernel", "ipywidgets (>=7)", "pre-commit", "pyppeteer (>=1,<1.1)", "pytest", "pytest-cov", "pytest-dependency"]
webpdf = ["pyppeteer (>=1,<1.1)"]

[[package]]
name = "nbdime"
version = "3.1.1"
description = "Diff and merge of Jupyter Notebooks"
category = "main"
optional = true
python-versions = ">=3.6"

[package.dependencies]
colorama = "*"
GitPython = "<2.1.4 || >2.1.4,<2.1.5 || >2.1.5,<2.1.6 || >2.1.6"
jinja2 = ">=2.9"
jupyter-server = "*"
jupyter-server-mathjax = ">=0.2.2"
nbformat = "*"
pygments = "*"
requests = "*"
tornado = "*"

[package.extras]
docs = ["recommonmark", "sphinx", "sphinx-rtd-theme"]
test = ["jsonschema", "jupyter-server[test]", "mock", "notebook", "pytest (>=3.6)", "pytest-cov", "pytest-timeout", "pytest-tornado", "requests", "tabulate"]

[[package]]
name = "nbformat"
version = "5.4.0"
description = "The Jupyter Notebook format"
category = "main"
optional = true
python-versions = ">=3.7"

[package.dependencies]
fastjsonschema = "*"
jsonschema = ">=2.6"
jupyter-core = "*"
traitlets = ">=5.1"

[package.extras]
test = ["check-manifest", "pre-commit", "pytest", "testpath"]

[[package]]
name = "nest-asyncio"
version = "1.5.5"
description = "Patch asyncio to allow nested event loops"
category = "main"
optional = true
python-versions = ">=3.5"

[[package]]
name = "notebook"
version = "6.4.12"
description = "A web-based notebook environment for interactive computing"
category = "main"
optional = true
python-versions = ">=3.7"

[package.dependencies]
argon2-cffi = "*"
ipykernel = "*"
ipython-genutils = "*"
jinja2 = "*"
jupyter-client = ">=5.3.4"
jupyter-core = ">=4.6.1"
nbconvert = ">=5"
nbformat = "*"
nest-asyncio = ">=1.5"
prometheus-client = "*"
pyzmq = ">=17"
Send2Trash = ">=1.8.0"
terminado = ">=0.8.3"
tornado = ">=6.1"
traitlets = ">=4.2.1"

[package.extras]
docs = ["myst-parser", "nbsphinx", "sphinx", "sphinx-rtd-theme", "sphinxcontrib-github-alt"]
json-logging = ["json-logging"]
test = ["coverage", "nbval", "pytest", "pytest-cov", "requests", "requests-unixsocket", "selenium", "testpath"]

[[package]]
name = "numba"
version = "0.56.0"
description = "compiling Python code using LLVM"
category = "main"
optional = true
python-versions = ">=3.7"

[package.dependencies]
importlib-metadata = {version = "*", markers = "python_version < \"3.9\""}
llvmlite = ">=0.39.0dev0,<0.40"
numpy = ">=1.18,<1.23"
setuptools = "*"

[[package]]
name = "numpy"
version = "1.22.4"
description = "NumPy is the fundamental package for array computing with Python."
category = "main"
optional = false
python-versions = ">=3.8"

[[package]]
name = "oauthlib"
version = "3.2.1"
description = "A generic, spec-compliant, thorough implementation of the OAuth request-signing logic"
category = "main"
optional = true
python-versions = ">=3.6"

[package.extras]
rsa = ["cryptography (>=3.0.0)"]
signals = ["blinker (>=1.4.0)"]
signedtoken = ["cryptography (>=3.0.0)", "pyjwt (>=2.0.0,<3)"]

[[package]]
name = "packaging"
version = "21.3"
description = "Core utilities for Python packages"
category = "main"
optional = false
python-versions = ">=3.6"

[package.dependencies]
pyparsing = ">=2.0.2,<3.0.5 || >3.0.5"

[[package]]
name = "pandas"
version = "1.4.2"
description = "Powerful data structures for data analysis, time series, and statistics"
category = "main"
optional = false
python-versions = ">=3.8"

[package.dependencies]
numpy = [
    {version = ">=1.18.5", markers = "platform_machine != \"aarch64\" and platform_machine != \"arm64\" and python_version < \"3.10\""},
    {version = ">=1.19.2", markers = "platform_machine == \"aarch64\" and python_version < \"3.10\""},
    {version = ">=1.20.0", markers = "platform_machine == \"arm64\" and python_version < \"3.10\""},
    {version = ">=1.21.0", markers = "python_version >= \"3.10\""},
]
python-dateutil = ">=2.8.1"
pytz = ">=2020.1"

[package.extras]
test = ["hypothesis (>=5.5.3)", "pytest (>=6.0)", "pytest-xdist (>=1.31)"]

[[package]]
name = "pandocfilters"
version = "1.5.0"
description = "Utilities for writing pandoc filters in python"
category = "main"
optional = true
python-versions = ">=2.7, !=3.0.*, !=3.1.*, !=3.2.*, !=3.3.*"

[[package]]
name = "param"
version = "1.12.2"
description = "Make your Python code clearer and more reliable by declaring Parameters."
category = "main"
optional = true
python-versions = ">=2.7"

[package.extras]
all = ["aiohttp", "flake8", "graphviz", "jinja2 (<3.1)", "myst-nb (==0.12.2)", "myst-parser", "nbconvert", "nbsite (>=0.7.1)", "pandas", "panel", "pydata-sphinx-theme (<0.9.0)", "pygraphviz", "pytest", "pytest-cov", "sphinx-copybutton"]
doc = ["aiohttp", "graphviz", "jinja2 (<3.1)", "myst-nb (==0.12.2)", "myst-parser", "nbconvert", "nbsite (>=0.7.1)", "pandas", "panel", "pydata-sphinx-theme (<0.9.0)", "pygraphviz", "sphinx-copybutton"]
tests = ["flake8", "pytest", "pytest-cov"]

[[package]]
name = "parso"
version = "0.8.3"
description = "A Python Parser"
category = "main"
optional = true
python-versions = ">=3.6"

[package.extras]
qa = ["flake8 (==3.8.3)", "mypy (==0.782)"]
testing = ["docopt", "pytest (<6.0.0)"]

[[package]]
name = "partd"
version = "1.2.0"
description = "Appendable key-value storage"
category = "main"
optional = true
python-versions = ">=3.5"

[package.dependencies]
locket = "*"
toolz = "*"

[package.extras]
complete = ["blosc", "numpy (>=1.9.0)", "pandas (>=0.19.0)", "pyzmq"]

[[package]]
name = "pathspec"
version = "0.9.0"
description = "Utility library for gitignore style pattern matching of file paths."
category = "dev"
optional = false
python-versions = "!=3.0.*,!=3.1.*,!=3.2.*,!=3.3.*,!=3.4.*,>=2.7"

[[package]]
name = "pexpect"
version = "4.8.0"
description = "Pexpect allows easy control of interactive console applications."
category = "main"
optional = true
python-versions = "*"

[package.dependencies]
ptyprocess = ">=0.5"

[[package]]
name = "pickleshare"
version = "0.7.5"
description = "Tiny 'shelve'-like database with concurrency support"
category = "main"
optional = true
python-versions = "*"

[[package]]
name = "pillow"
version = "9.3.0"
description = "Python Imaging Library (Fork)"
category = "main"
optional = true
python-versions = ">=3.7"

[package.extras]
docs = ["furo", "olefile", "sphinx (>=2.4)", "sphinx-copybutton", "sphinx-issues (>=3.0.1)", "sphinx-removed-in", "sphinxext-opengraph"]
tests = ["check-manifest", "coverage", "defusedxml", "markdown2", "olefile", "packaging", "pyroma", "pytest", "pytest-cov", "pytest-timeout"]

[[package]]
name = "planetary-computer"
version = "0.4.7"
description = "Planetary Computer SDK for Python"
category = "main"
optional = true
python-versions = ">=3.7"

[package.dependencies]
click = ">=7.1"
pydantic = {version = ">=1.7.3", extras = ["dotenv"]}
pystac = ">=1.0.0"
pystac-client = ">=0.2.0"
pytz = ">=2020.5"
requests = ">=2.25.1"

[[package]]
name = "platformdirs"
version = "2.5.2"
description = "A small Python module for determining appropriate platform-specific dirs, e.g. a \"user data dir\"."
category = "dev"
optional = false
python-versions = ">=3.7"

[package.extras]
docs = ["furo (>=2021.7.5b38)", "proselint (>=0.10.2)", "sphinx (>=4)", "sphinx-autodoc-typehints (>=1.12)"]
test = ["appdirs (==1.4.4)", "pytest (>=6)", "pytest-cov (>=2.7)", "pytest-mock (>=3.6)"]

[[package]]
name = "pluggy"
version = "1.0.0"
description = "plugin and hook calling mechanisms for python"
category = "dev"
optional = false
python-versions = ">=3.6"

[package.extras]
dev = ["pre-commit", "tox"]
testing = ["pytest", "pytest-benchmark"]

[[package]]
name = "portalocker"
version = "2.5.1"
description = "Wraps the portalocker recipe for easy usage"
category = "main"
optional = false
python-versions = ">=3.5"

[package.dependencies]
pywin32 = {version = ">=226", markers = "platform_system == \"Windows\""}

[package.extras]
docs = ["sphinx (>=1.7.1)"]
redis = ["redis"]
tests = ["pytest (>=5.4.1)", "pytest-cov (>=2.8.1)", "pytest-mypy (>=0.8.0)", "pytest-timeout (>=2.1.0)", "redis", "sphinx (>=3.0.3)"]

[[package]]
name = "prometheus-client"
version = "0.14.1"
description = "Python client for the Prometheus monitoring system."
category = "main"
optional = true
python-versions = ">=3.6"

[package.extras]
twisted = ["twisted"]

[[package]]
name = "prompt-toolkit"
version = "3.0.29"
description = "Library for building powerful interactive command lines in Python"
category = "main"
optional = true
python-versions = ">=3.6.2"

[package.dependencies]
wcwidth = "*"

[[package]]
name = "psutil"
version = "5.9.1"
description = "Cross-platform lib for process and system monitoring in Python."
category = "main"
optional = true
python-versions = ">=2.7, !=3.0.*, !=3.1.*, !=3.2.*, !=3.3.*"

[package.extras]
test = ["enum34", "ipaddress", "mock", "pywin32", "wmi"]

[[package]]
name = "ptyprocess"
version = "0.7.0"
description = "Run a subprocess in a pseudo terminal"
category = "main"
optional = true
python-versions = "*"

[[package]]
name = "pure-eval"
version = "0.2.2"
description = "Safely evaluate AST nodes without side effects"
category = "main"
optional = true
python-versions = "*"

[package.extras]
tests = ["pytest"]

[[package]]
name = "py"
version = "1.11.0"
description = "library with cross-python path, ini-parsing, io, code, log facilities"
category = "main"
optional = false
python-versions = ">=2.7, !=3.0.*, !=3.1.*, !=3.2.*, !=3.3.*, !=3.4.*"

[[package]]
name = "pyarrow"
version = "9.0.0"
description = "Python library for Apache Arrow"
category = "main"
optional = true
python-versions = ">=3.7"

[package.dependencies]
numpy = ">=1.16.6"

[[package]]
name = "pybtex"
version = "0.24.0"
description = "A BibTeX-compatible bibliography processor in Python"
category = "main"
optional = true
python-versions = ">=2.7,!=3.0.*,!=3.1.*,!=3.2.*"

[package.dependencies]
latexcodec = ">=1.0.4"
PyYAML = ">=3.01"
six = "*"

[package.extras]
test = ["pytest"]

[[package]]
name = "pybtex-docutils"
version = "1.0.2"
description = "A docutils backend for pybtex."
category = "main"
optional = true
python-versions = ">=3.6"

[package.dependencies]
docutils = ">=0.8"
pybtex = ">=0.16"

[[package]]
name = "pycparser"
version = "2.21"
description = "C parser in Python"
category = "main"
optional = true
python-versions = ">=2.7, !=3.0.*, !=3.1.*, !=3.2.*, !=3.3.*"

[[package]]
name = "pyct"
version = "0.4.8"
description = "Python package common tasks for users (e.g. copy examples, fetch data, ...)"
category = "main"
optional = true
python-versions = ">=2.7"

[package.dependencies]
param = ">=1.7.0"

[package.extras]
build = ["param (>=1.7.0)", "setuptools"]
cmd = ["pyyaml", "requests"]
doc = ["nbsite", "sphinx-ioam-theme"]
tests = ["flake8", "pytest"]

[[package]]
name = "pydantic"
version = "1.9.1"
description = "Data validation and settings management using python type hints"
category = "main"
optional = true
python-versions = ">=3.6.1"

[package.dependencies]
python-dotenv = {version = ">=0.10.4", optional = true, markers = "extra == \"dotenv\""}
typing-extensions = ">=3.7.4.3"

[package.extras]
dotenv = ["python-dotenv (>=0.10.4)"]
email = ["email-validator (>=1.0.3)"]

[[package]]
name = "pydata-sphinx-theme"
version = "0.8.1"
description = "Bootstrap-based Sphinx theme from the PyData community"
category = "main"
optional = true
python-versions = ">=3.7"

[package.dependencies]
beautifulsoup4 = "*"
docutils = "!=0.17.0"
packaging = "*"
sphinx = ">=3.5.4,<5"

[package.extras]
coverage = ["codecov", "pydata-sphinx-theme[test]", "pytest-cov"]
dev = ["nox", "pre-commit", "pydata-sphinx-theme[coverage]", "pyyaml"]
doc = ["jupyter_sphinx", "myst-parser", "numpy", "numpydoc", "pandas", "plotly", "pytest", "pytest-regressions", "sphinx-sitemap", "sphinxext-rediraffe", "xarray"]
test = ["pydata-sphinx-theme[doc]", "pytest"]

[[package]]
name = "pygeos"
version = "0.12.0"
description = "GEOS wrapped in numpy ufuncs"
category = "main"
optional = true
python-versions = ">=3.6"

[package.dependencies]
numpy = ">=1.13"

[package.extras]
docs = ["numpydoc", "sphinx"]
test = ["pytest"]

[[package]]
name = "pygments"
version = "2.12.0"
description = "Pygments is a syntax highlighting package written in Python."
category = "main"
optional = true
python-versions = ">=3.6"

[[package]]
name = "PyJWT"
version = "2.4.0"
description = "JSON Web Token implementation in Python"
category = "main"
optional = true
python-versions = ">=3.6"

[package.dependencies]
cryptography = {version = ">=3.3.1", optional = true, markers = "extra == \"crypto\""}

[package.extras]
crypto = ["cryptography (>=3.3.1)"]
dev = ["coverage[toml] (==5.0.4)", "cryptography (>=3.3.1)", "mypy", "pre-commit", "pytest (>=6.0.0,<7.0.0)", "sphinx", "sphinx-rtd-theme", "zope.interface"]
docs = ["sphinx", "sphinx-rtd-theme", "zope.interface"]
tests = ["coverage[toml] (==5.0.4)", "pytest (>=6.0.0,<7.0.0)"]

[[package]]
name = "pyogrio"
version = "0.4.0"
description = "Vectorized spatial vector file format I/O using GDAL/OGR"
category = "main"
optional = true
python-versions = ">=3.8"

[package.dependencies]
certifi = "*"
geopandas = {version = "*", optional = true, markers = "extra == \"geopandas\""}
numpy = "*"
pygeos = {version = "*", optional = true, markers = "extra == \"geopandas\""}

[package.extras]
benchmark = ["pytest-benchmark"]
dev = ["Cython"]
geopandas = ["geopandas", "pygeos"]
test = ["pytest", "pytest-cov"]

[[package]]
name = "pyparsing"
version = "3.0.9"
description = "pyparsing module - Classes and methods to define and execute parsing grammars"
category = "main"
optional = false
python-versions = ">=3.6.8"

[package.extras]
diagrams = ["jinja2", "railroad-diagrams"]

[[package]]
name = "pyproj"
version = "3.3.1"
description = "Python interface to PROJ (cartographic projections and coordinate transformations library)"
category = "main"
optional = false
python-versions = ">=3.8"

[package.dependencies]
certifi = "*"

[[package]]
name = "pyrsistent"
version = "0.18.1"
description = "Persistent/Functional/Immutable data structures"
category = "main"
optional = true
python-versions = ">=3.7"

[[package]]
name = "pystac"
version = "1.4.0"
description = "Python library for working with Spatiotemporal Asset Catalog (STAC)."
category = "main"
optional = true
python-versions = ">=3.7"

[package.dependencies]
python-dateutil = ">=2.7.0"

[package.extras]
orjson = ["orjson (>=3.5)"]
validation = ["jsonschema (>=3.0)"]

[[package]]
name = "pystac-client"
version = "0.5.0"
description = "Python library for working with Spatiotemporal Asset Catalog (STAC)."
category = "main"
optional = true
python-versions = ">=3.7"

[package.dependencies]
pystac = ">=1.4.0"
python-dateutil = ">=2.7.0"
requests = ">=2.27.1"

[package.extras]
validation = ["jsonschema (>=4.5.1)"]

[[package]]
name = "pytest"
version = "7.1.2"
description = "pytest: simple powerful testing with Python"
category = "dev"
optional = false
python-versions = ">=3.7"

[package.dependencies]
atomicwrites = {version = ">=1.0", markers = "sys_platform == \"win32\""}
attrs = ">=19.2.0"
colorama = {version = "*", markers = "sys_platform == \"win32\""}
iniconfig = "*"
packaging = "*"
pluggy = ">=0.12,<2.0"
py = ">=1.8.2"
tomli = ">=1.0.0"

[package.extras]
testing = ["argcomplete", "hypothesis (>=3.56)", "mock", "nose", "pygments (>=2.7.2)", "requests", "xmlschema"]

[[package]]
name = "python-dateutil"
version = "2.8.2"
description = "Extensions to the standard Python datetime module"
category = "main"
optional = false
python-versions = "!=3.0.*,!=3.1.*,!=3.2.*,>=2.7"

[package.dependencies]
six = ">=1.5"

[[package]]
name = "python-dotenv"
version = "0.20.0"
description = "Read key-value pairs from a .env file and set them as environment variables"
category = "main"
optional = true
python-versions = ">=3.5"

[package.extras]
cli = ["click (>=5.0)"]

[[package]]
name = "python-snappy"
version = "0.6.1"
description = "Python library for the snappy compression library from Google"
category = "main"
optional = true
python-versions = "*"

[[package]]
name = "pytz"
version = "2022.1"
description = "World timezone definitions, modern and historical"
category = "main"
optional = false
python-versions = "*"

[[package]]
name = "pywin32"
version = "304"
description = "Python for Window Extensions"
category = "main"
optional = false
python-versions = "*"

[[package]]
name = "pywinpty"
version = "2.0.5"
description = "Pseudo terminal support for Windows from Python."
category = "main"
optional = true
python-versions = ">=3.7"

[[package]]
name = "pyyaml"
version = "6.0"
description = "YAML parser and emitter for Python"
category = "main"
optional = true
python-versions = ">=3.6"

[[package]]
name = "pyzmq"
version = "23.1.0"
description = "Python bindings for 0MQ"
category = "main"
optional = true
python-versions = ">=3.6"

[package.dependencies]
cffi = {version = "*", markers = "implementation_name == \"pypy\""}
py = {version = "*", markers = "implementation_name == \"pypy\""}

[[package]]
name = "rasterio"
version = "1.3.0"
description = "Fast and direct raster I/O for use with Numpy and SciPy"
category = "main"
optional = false
python-versions = ">=3.8"

[package.dependencies]
affine = "*"
attrs = "*"
certifi = "*"
click = ">=4.0"
click-plugins = "*"
cligj = ">=0.5"
numpy = "*"
setuptools = "*"
snuggs = ">=1.4.1"

[package.extras]
all = ["boto3 (>=1.2.4)", "ghp-import", "hypothesis", "ipython (>=2.0)", "matplotlib", "numpydoc", "packaging", "pytest (>=2.8.2)", "pytest-cov (>=2.2.0)", "shapely", "sphinx", "sphinx-rtd-theme"]
docs = ["ghp-import", "numpydoc", "sphinx", "sphinx-rtd-theme"]
ipython = ["ipython (>=2.0)"]
plot = ["matplotlib"]
s3 = ["boto3 (>=1.2.4)"]
test = ["boto3 (>=1.2.4)", "hypothesis", "packaging", "pytest (>=2.8.2)", "pytest-cov (>=2.2.0)", "shapely"]

[[package]]
name = "requests"
version = "2.27.1"
description = "Python HTTP for Humans."
category = "main"
optional = false
python-versions = ">=2.7, !=3.0.*, !=3.1.*, !=3.2.*, !=3.3.*, !=3.4.*, !=3.5.*"

[package.dependencies]
certifi = ">=2017.4.17"
charset-normalizer = {version = ">=2.0.0,<2.1.0", markers = "python_version >= \"3\""}
idna = {version = ">=2.5,<4", markers = "python_version >= \"3\""}
urllib3 = ">=1.21.1,<1.27"

[package.extras]
socks = ["PySocks (>=1.5.6,!=1.5.7)", "win-inet-pton"]
use-chardet-on-py3 = ["chardet (>=3.0.2,<5)"]

[[package]]
name = "requests-oauthlib"
version = "1.3.1"
description = "OAuthlib authentication support for Requests."
category = "main"
optional = true
python-versions = ">=2.7, !=3.0.*, !=3.1.*, !=3.2.*, !=3.3.*"

[package.dependencies]
oauthlib = ">=3.0.0"
requests = ">=2.0.0"

[package.extras]
rsa = ["oauthlib[signedtoken] (>=3.0.0)"]

[[package]]
name = "retrying"
version = "1.3.3"
description = "Retrying"
category = "main"
optional = true
python-versions = "*"

[package.dependencies]
six = ">=1.7.0"

[[package]]
name = "rioxarray"
version = "0.11.1"
description = "geospatial xarray extension powered by rasterio"
category = "main"
optional = false
python-versions = ">=3.8"

[package.dependencies]
packaging = "*"
pyproj = ">=2.2"
rasterio = ">=1.1.1"
xarray = ">=0.17"

[package.extras]
all = ["dask", "mypy", "nbsphinx", "netcdf4", "pre-commit", "pylint", "pytest (>=3.6)", "pytest-cov", "pytest-timeout", "scipy", "sphinx-click", "sphinx_rtd_theme"]
dev = ["dask", "mypy", "nbsphinx", "netcdf4", "pre-commit", "pylint", "pytest (>=3.6)", "pytest-cov", "pytest-timeout", "scipy", "sphinx-click", "sphinx_rtd_theme"]
doc = ["nbsphinx", "sphinx-click", "sphinx_rtd_theme"]
interp = ["scipy"]
test = ["dask", "netcdf4", "pytest (>=3.6)", "pytest-cov", "pytest-timeout"]

[[package]]
name = "scipy"
version = "1.9.2"
description = "Fundamental algorithms for scientific computing in Python"
category = "main"
optional = true
python-versions = ">=3.8"

[package.dependencies]
numpy = ">=1.18.5,<1.26.0"

[package.extras]
dev = ["flake8", "mypy", "pycodestyle", "typing_extensions"]
doc = ["matplotlib (>2)", "numpydoc", "pydata-sphinx-theme (==0.9.0)", "sphinx (!=4.1.0)", "sphinx-panels (>=0.5.2)", "sphinx-tabs"]
test = ["asv", "gmpy2", "mpmath", "pytest", "pytest-cov", "pytest-xdist", "scikit-umfpack", "threadpoolctl"]

[[package]]
name = "send2trash"
version = "1.8.0"
description = "Send file to trash natively under Mac OS X, Windows and Linux."
category = "main"
optional = true
python-versions = "*"

[package.extras]
nativelib = ["pyobjc-framework-Cocoa", "pywin32"]
objc = ["pyobjc-framework-Cocoa"]
win32 = ["pywin32"]

[[package]]
name = "setuptools"
version = "65.5.1"
description = "Easily download, build, install, upgrade, and uninstall Python packages"
category = "main"
optional = false
python-versions = ">=3.7"

[package.extras]
docs = ["furo", "jaraco.packaging (>=9)", "jaraco.tidelift (>=1.4)", "pygments-github-lexers (==0.0.5)", "rst.linker (>=1.9)", "sphinx (>=3.5)", "sphinx-favicon", "sphinx-hoverxref (<2)", "sphinx-inline-tabs", "sphinx-notfound-page (==0.8.3)", "sphinx-reredirects", "sphinxcontrib-towncrier"]
testing = ["build[virtualenv]", "filelock (>=3.4.0)", "flake8 (<5)", "flake8-2020", "ini2toml[lite] (>=0.9)", "jaraco.envs (>=2.2)", "jaraco.path (>=3.2.0)", "pip (>=19.1)", "pip-run (>=8.8)", "pytest (>=6)", "pytest-black (>=0.3.7)", "pytest-checkdocs (>=2.4)", "pytest-cov", "pytest-enabler (>=1.3)", "pytest-flake8", "pytest-mypy (>=0.9.1)", "pytest-perf", "pytest-timeout", "pytest-xdist", "tomli-w (>=1.0.0)", "virtualenv (>=13.0.0)", "wheel"]
testing-integration = ["build[virtualenv]", "filelock (>=3.4.0)", "jaraco.envs (>=2.2)", "jaraco.path (>=3.2.0)", "pytest", "pytest-enabler", "pytest-xdist", "tomli", "virtualenv (>=13.0.0)", "wheel"]

[[package]]
name = "setuptools-scm"
version = "6.4.2"
description = "the blessed package to manage your versions by scm tags"
category = "main"
optional = true
python-versions = ">=3.6"

[package.dependencies]
packaging = ">=20.0"
setuptools = "*"
tomli = ">=1.0.0"

[package.extras]
test = ["pytest (>=6.2)", "virtualenv (>20)"]
toml = ["setuptools (>=42)"]

[[package]]
name = "shapely"
version = "1.8.2"
description = "Geometric objects, predicates, and operations"
category = "main"
optional = true
python-versions = ">=3.6"

[package.extras]
all = ["numpy", "pytest", "pytest-cov"]
test = ["pytest", "pytest-cov"]
vectorized = ["numpy"]

[[package]]
name = "six"
version = "1.16.0"
description = "Python 2 and 3 compatibility utilities"
category = "main"
optional = false
python-versions = ">=2.7, !=3.0.*, !=3.1.*, !=3.2.*"

[[package]]
name = "smmap"
version = "5.0.0"
description = "A pure Python implementation of a sliding window memory map manager"
category = "main"
optional = true
python-versions = ">=3.6"

[[package]]
name = "sniffio"
version = "1.2.0"
description = "Sniff out which async library your code is running under"
category = "main"
optional = true
python-versions = ">=3.5"

[[package]]
name = "snowballstemmer"
version = "2.2.0"
description = "This package provides 29 stemmers for 28 languages generated from Snowball algorithms."
category = "main"
optional = true
python-versions = "*"

[[package]]
name = "snuggs"
version = "1.4.7"
description = "Snuggs are s-expressions for Numpy"
category = "main"
optional = false
python-versions = "*"

[package.dependencies]
numpy = "*"
pyparsing = ">=2.1.6"

[package.extras]
test = ["hypothesis", "pytest"]

[[package]]
name = "sortedcontainers"
version = "2.4.0"
description = "Sorted Containers -- Sorted List, Sorted Dict, Sorted Set"
category = "main"
optional = true
python-versions = "*"

[[package]]
name = "soupsieve"
version = "2.3.2.post1"
description = "A modern CSS selector implementation for Beautiful Soup."
category = "main"
optional = true
python-versions = ">=3.6"

[[package]]
name = "spatialpandas"
version = "0.4.4"
description = "Pandas extension arrays for spatial/geometric operations"
category = "main"
optional = true
python-versions = ">=3.7"

[package.dependencies]
dask = "*"
fsspec = "*"
numba = "*"
pandas = "*"
param = "*"
pyarrow = ">=1.0"
python-snappy = "*"
retrying = "*"

[package.extras]
examples = ["datashader", "descartes", "geopandas", "holoviews", "matplotlib"]
tests = ["codecov", "flake8", "geopandas", "hilbertcurve", "hypothesis", "keyring", "pytest", "pytest-cov", "rfc3986", "scipy", "shapely", "twine"]

[[package]]
name = "sphinx"
version = "4.5.0"
description = "Python documentation generator"
category = "main"
optional = true
python-versions = ">=3.6"

[package.dependencies]
alabaster = ">=0.7,<0.8"
babel = ">=1.3"
colorama = {version = ">=0.3.5", markers = "sys_platform == \"win32\""}
docutils = ">=0.14,<0.18"
imagesize = "*"
importlib-metadata = {version = ">=4.4", markers = "python_version < \"3.10\""}
Jinja2 = ">=2.3"
packaging = "*"
Pygments = ">=2.0"
requests = ">=2.5.0"
snowballstemmer = ">=1.1"
sphinxcontrib-applehelp = "*"
sphinxcontrib-devhelp = "*"
sphinxcontrib-htmlhelp = ">=2.0.0"
sphinxcontrib-jsmath = "*"
sphinxcontrib-qthelp = "*"
sphinxcontrib-serializinghtml = ">=1.1.5"

[package.extras]
docs = ["sphinxcontrib-websupport"]
lint = ["docutils-stubs", "flake8 (>=3.5.0)", "isort", "mypy (>=0.931)", "types-requests", "types-typed-ast"]
test = ["cython", "html5lib", "pytest", "pytest-cov", "typed-ast"]

[[package]]
name = "sphinx-book-theme"
version = "0.3.2"
description = "A clean book theme for scientific explanations and documentation with Sphinx"
category = "main"
optional = true
python-versions = ">=3.7"

[package.dependencies]
pydata-sphinx-theme = ">=0.8.0,<0.9.0"
pyyaml = "*"
sphinx = ">=3,<5"

[package.extras]
code-style = ["pre-commit (>=2.7.0,<2.8.0)"]
doc = ["ablog (>=0.10.13,<0.11.0)", "folium", "ipywidgets", "matplotlib", "myst-nb (>=0.13,<1.0)", "nbclient", "numpy", "numpydoc", "pandas", "plotly", "sphinx (>=4.0,<5.0)", "sphinx-copybutton", "sphinx-design", "sphinx-tabs", "sphinx-thebe (>=0.1.1)", "sphinx-togglebutton (>=0.2.1)", "sphinxcontrib-bibtex (>=2.2,<3.0)", "sphinxcontrib-youtube", "sphinxext-opengraph"]
test = ["beautifulsoup4 (>=4.6.1,<5)", "coverage", "myst_nb (>=0.13,<1.0)", "pytest (>=6.0.1,<6.1.0)", "pytest-cov", "pytest-regressions (>=2.0.1,<2.1.0)", "sphinx_thebe"]

[[package]]
name = "sphinx-comments"
version = "0.0.3"
description = "Add comments and annotation to your documentation."
category = "main"
optional = true
python-versions = "*"

[package.dependencies]
sphinx = ">=1.8"

[package.extras]
code-style = ["black", "flake8 (>=3.7.0,<3.8.0)", "pre-commit (==1.17.0)"]
sphinx = ["myst-parser", "sphinx (>=2)", "sphinx-book-theme"]
testing = ["beautifulsoup4", "myst-parser", "pytest", "pytest-regressions", "sphinx (>=2)", "sphinx-book-theme"]

[[package]]
name = "sphinx-copybutton"
version = "0.5.0"
description = "Add a copy button to each of your code cells."
category = "main"
optional = true
python-versions = ">=3.6"

[package.dependencies]
sphinx = ">=1.8"

[package.extras]
code-style = ["pre-commit (==2.12.1)"]
rtd = ["ipython", "myst-nb", "sphinx", "sphinx-book-theme"]

[[package]]
name = "sphinx-design"
version = "0.1.0"
description = "A sphinx extension for designing beautiful, view size responsive web components."
category = "main"
optional = true
python-versions = ">=3.7"

[package.dependencies]
sphinx = ">=3,<5"

[package.extras]
code-style = ["pre-commit (>=2.12,<3.0)"]
rtd = ["myst-parser (>=0.17.0,<0.18.0)"]
testing = ["myst-parser (>=0.17.0,<0.18.0)", "pytest (>=6.2,<7.0)", "pytest-cov", "pytest-regressions"]
theme-furo = ["furo (==2022.04.07)"]
theme-pydata = ["pydata-sphinx-theme (>=0.8.1,<0.9.0)"]
theme-rtd = ["sphinx-rtd-theme (>=1.0,<2.0)"]
theme-sbt = ["sphinx-book-theme (>=0.3.0,<0.4.0)"]

[[package]]
name = "sphinx-external-toc"
version = "0.2.4"
description = "A sphinx extension that allows the site-map to be defined in a single YAML file."
category = "main"
optional = true
python-versions = "~=3.6"

[package.dependencies]
attrs = ">=20.3,<22"
click = ">=7.1,<9"
pyyaml = "*"
sphinx = ">=3,<5"

[package.extras]
code-style = ["pre-commit (>=2.12,<3.0)"]
rtd = ["myst-parser (>=0.15.0,<0.16.0)", "sphinx-book-theme (>=0.0.36)"]
testing = ["coverage", "pytest (>=3.6,<4)", "pytest-cov", "pytest-regressions"]

[[package]]
name = "sphinx-jupyterbook-latex"
version = "0.4.6"
description = "Latex specific features for jupyter book"
category = "main"
optional = true
python-versions = ">=3.6"

[package.dependencies]
importlib-resources = {version = "*", markers = "python_version < \"3.9\""}
sphinx = ">=3,<5"

[package.extras]
code-style = ["pre-commit (>=2.12,<3.0)"]
myst = ["myst-nb (>=0.13,<0.14)"]
rtd = ["myst-parser", "sphinx-book-theme", "sphinx-design", "sphinx-jupyterbook-latex"]
testing = ["coverage (<5.0)", "myst-nb (>=0.13,<0.14)", "pytest (>=3.6,<4)", "pytest-cov (>=2.8,<3.0)", "pytest-regressions", "sphinx-external-toc (>=0.1.0,<0.3.0)", "sphinxcontrib-bibtex (>=2.2.1,<2.3.0)", "texsoup"]

[[package]]
name = "sphinx-multitoc-numbering"
version = "0.1.3"
description = "Supporting continuous HTML section numbering"
category = "main"
optional = true
python-versions = "*"

[package.dependencies]
sphinx = ">=3"

[package.extras]
code-style = ["black", "flake8 (>=3.7.0,<3.8.0)", "pre-commit (==1.17.0)"]
rtd = ["myst-parser", "sphinx (>=3.0)", "sphinx-book-theme"]
testing = ["coverage (<5.0)", "jupyter-book", "pytest (>=5.4,<6.0)", "pytest-cov (>=2.8,<3.0)", "pytest-regressions"]

[[package]]
name = "sphinx-thebe"
version = "0.1.2"
description = "Integrate interactive code blocks into your documentation with Thebe and Binder."
category = "main"
optional = true
python-versions = "*"

[package.dependencies]
sphinx = ">=3.5,<5"

[package.extras]
sphinx = ["matplotlib", "myst-nb", "sphinx-book-theme", "sphinx-copybutton", "sphinx-panels"]
testing = ["beautifulsoup4", "matplotlib", "pytest", "pytest-regressions"]

[[package]]
name = "sphinx-togglebutton"
version = "0.3.1"
description = "Toggle page content and collapse admonitions in Sphinx."
category = "main"
optional = true
python-versions = "*"

[package.dependencies]
docutils = "*"
setuptools = "*"
sphinx = "*"
wheel = "*"

[package.extras]
sphinx = ["myst-parser", "sphinx-book-theme", "sphinx-design"]

[[package]]
name = "sphinxcontrib-applehelp"
version = "1.0.2"
description = "sphinxcontrib-applehelp is a sphinx extension which outputs Apple help books"
category = "main"
optional = true
python-versions = ">=3.5"

[package.extras]
lint = ["docutils-stubs", "flake8", "mypy"]
test = ["pytest"]

[[package]]
name = "sphinxcontrib-bibtex"
version = "2.4.2"
description = "Sphinx extension for BibTeX style citations."
category = "main"
optional = true
python-versions = ">=3.6"

[package.dependencies]
docutils = ">=0.8"
pybtex = ">=0.24"
pybtex-docutils = ">=1.0.0"
Sphinx = ">=2.1"

[[package]]
name = "sphinxcontrib-devhelp"
version = "1.0.2"
description = "sphinxcontrib-devhelp is a sphinx extension which outputs Devhelp document."
category = "main"
optional = true
python-versions = ">=3.5"

[package.extras]
lint = ["docutils-stubs", "flake8", "mypy"]
test = ["pytest"]

[[package]]
name = "sphinxcontrib-htmlhelp"
version = "2.0.0"
description = "sphinxcontrib-htmlhelp is a sphinx extension which renders HTML help files"
category = "main"
optional = true
python-versions = ">=3.6"

[package.extras]
lint = ["docutils-stubs", "flake8", "mypy"]
test = ["html5lib", "pytest"]

[[package]]
name = "sphinxcontrib-jsmath"
version = "1.0.1"
description = "A sphinx extension which renders display math in HTML via JavaScript"
category = "main"
optional = true
python-versions = ">=3.5"

[package.extras]
test = ["flake8", "mypy", "pytest"]

[[package]]
name = "sphinxcontrib-qthelp"
version = "1.0.3"
description = "sphinxcontrib-qthelp is a sphinx extension which outputs QtHelp document."
category = "main"
optional = true
python-versions = ">=3.5"

[package.extras]
lint = ["docutils-stubs", "flake8", "mypy"]
test = ["pytest"]

[[package]]
name = "sphinxcontrib-serializinghtml"
version = "1.1.5"
description = "sphinxcontrib-serializinghtml is a sphinx extension which outputs \"serialized\" HTML files (json and pickle)."
category = "main"
optional = true
python-versions = ">=3.5"

[package.extras]
lint = ["docutils-stubs", "flake8", "mypy"]
test = ["pytest"]

[[package]]
name = "sqlalchemy"
version = "1.4.37"
description = "Database Abstraction Library"
category = "main"
optional = true
python-versions = "!=3.0.*,!=3.1.*,!=3.2.*,!=3.3.*,!=3.4.*,!=3.5.*,>=2.7"

[package.dependencies]
greenlet = {version = "!=0.4.17", markers = "python_version >= \"3\" and (platform_machine == \"aarch64\" or platform_machine == \"ppc64le\" or platform_machine == \"x86_64\" or platform_machine == \"amd64\" or platform_machine == \"AMD64\" or platform_machine == \"win32\" or platform_machine == \"WIN32\")"}

[package.extras]
aiomysql = ["aiomysql", "greenlet (!=0.4.17)"]
aiosqlite = ["aiosqlite", "greenlet (!=0.4.17)", "typing_extensions (!=3.10.0.1)"]
asyncio = ["greenlet (!=0.4.17)"]
asyncmy = ["asyncmy (>=0.2.3,!=0.2.4)", "greenlet (!=0.4.17)"]
mariadb-connector = ["mariadb (>=1.0.1)"]
mssql = ["pyodbc"]
mssql-pymssql = ["pymssql"]
mssql-pyodbc = ["pyodbc"]
mypy = ["mypy (>=0.910)", "sqlalchemy2-stubs"]
mysql = ["mysqlclient (>=1.4.0)", "mysqlclient (>=1.4.0,<2)"]
mysql-connector = ["mysql-connector-python"]
oracle = ["cx_oracle (>=7)", "cx_oracle (>=7,<8)"]
postgresql = ["psycopg2 (>=2.7)"]
postgresql-asyncpg = ["asyncpg", "greenlet (!=0.4.17)"]
postgresql-pg8000 = ["pg8000 (>=1.16.6,!=1.29.0)"]
postgresql-psycopg2binary = ["psycopg2-binary"]
postgresql-psycopg2cffi = ["psycopg2cffi"]
pymysql = ["pymysql", "pymysql (<1)"]
sqlcipher = ["sqlcipher3_binary"]

[[package]]
name = "stack-data"
version = "0.2.0"
description = "Extract data from python stack frames and tracebacks for informative displays"
category = "main"
optional = true
python-versions = "*"

[package.dependencies]
asttokens = "*"
executing = "*"
pure-eval = "*"

[package.extras]
tests = ["cython", "littleutils", "pygments", "pytest", "typeguard"]

[[package]]
name = "stackstac"
version = "0.4.3"
description = "Load a STAC collection into xarray with dask"
category = "main"
optional = true
python-versions = ">=3.8,<4.0"

[package.dependencies]
dask = {version = ">=2022.1.1", extras = ["array"]}
pyproj = ">=3.0.0,<4.0.0"
rasterio = ">=1.3.0,<2.0.0"
xarray = ">=0.18"

[package.extras]
viz = ["Pillow (>=9.0.1,<10.0.0)", "aiohttp (>=3.7.4,<4.0.0)", "cachetools (>=4.2.2,<5.0.0)", "distributed (>=2022.1.1)", "ipyleaflet (>=0.13.6,<1.0.0)", "ipywidgets (>=7.6.3,<8.0.0)", "matplotlib (>=3.4.1)", "mercantile (>=1.1.6,<2.0.0)", "scipy (>=1.6.1,<2.0.0)"]

[[package]]
name = "tblib"
version = "1.7.0"
description = "Traceback serialization library."
category = "main"
optional = true
python-versions = ">=2.7, !=3.0.*, !=3.1.*, !=3.2.*, !=3.3.*, !=3.4.*"

[[package]]
name = "terminado"
version = "0.15.0"
description = "Tornado websocket backend for the Xterm.js Javascript terminal emulator library."
category = "main"
optional = true
python-versions = ">=3.7"

[package.dependencies]
ptyprocess = {version = "*", markers = "os_name != \"nt\""}
pywinpty = {version = ">=1.1.0", markers = "os_name == \"nt\""}
tornado = ">=6.1.0"

[package.extras]
test = ["pre-commit", "pytest (>=6.0)", "pytest-timeout"]

[[package]]
name = "tinycss2"
version = "1.1.1"
description = "A tiny CSS parser"
category = "main"
optional = true
python-versions = ">=3.6"

[package.dependencies]
webencodings = ">=0.4"

[package.extras]
doc = ["sphinx", "sphinx_rtd_theme"]
test = ["coverage[toml]", "pytest", "pytest-cov", "pytest-flake8", "pytest-isort"]

[[package]]
name = "tomli"
version = "2.0.1"
description = "A lil' TOML parser"
category = "main"
optional = false
python-versions = ">=3.7"

[[package]]
name = "toolz"
version = "0.11.2"
description = "List processing tools and functional utilities"
category = "main"
optional = true
python-versions = ">=3.5"

[[package]]
name = "torch"
version = "1.12.0"
description = "Tensors and Dynamic neural networks in Python with strong GPU acceleration"
category = "main"
optional = false
python-versions = ">=3.7.0"

[package.dependencies]
typing-extensions = "*"

[[package]]
name = "torchdata"
version = "0.4.0"
description = "Composable data loading modules for PyTorch"
category = "main"
optional = false
python-versions = ">=3.7"

[package.dependencies]
portalocker = ">=2.0.0"
requests = "*"
torch = "1.12.0"
urllib3 = ">=1.25"

[[package]]
name = "tornado"
version = "6.1"
description = "Tornado is a Python web framework and asynchronous networking library, originally developed at FriendFeed."
category = "main"
optional = true
python-versions = ">= 3.5"

[[package]]
name = "traitlets"
version = "5.2.2.post1"
description = ""
category = "main"
optional = true
python-versions = ">=3.7"

[package.extras]
test = ["pre-commit", "pytest"]

[[package]]
name = "typing-extensions"
version = "4.2.0"
description = "Backported and Experimental Type Hints for Python 3.7+"
category = "main"
optional = false
python-versions = ">=3.7"

[[package]]
name = "uc-micro-py"
version = "1.0.1"
description = "Micro subset of unicode data files for linkify-it-py projects."
category = "main"
optional = true
python-versions = ">=3.6"

[package.extras]
test = ["coverage", "pytest", "pytest-cov"]

[[package]]
name = "urllib3"
version = "1.26.9"
description = "HTTP library with thread-safe connection pooling, file post, and more."
category = "main"
optional = false
python-versions = ">=2.7, !=3.0.*, !=3.1.*, !=3.2.*, !=3.3.*, !=3.4.*, <4"

[package.extras]
brotli = ["brotli (>=1.0.9)", "brotlicffi (>=0.8.0)", "brotlipy (>=0.6.0)"]
secure = ["certifi", "cryptography (>=1.3.4)", "idna (>=2.0.0)", "ipaddress", "pyOpenSSL (>=0.14)"]
socks = ["PySocks (>=1.5.6,!=1.5.7,<2.0)"]

[[package]]
name = "wcwidth"
version = "0.2.5"
description = "Measures the displayed width of unicode strings in a terminal"
category = "main"
optional = true
python-versions = "*"

[[package]]
name = "webencodings"
version = "0.5.1"
description = "Character encoding aliases for legacy web content"
category = "main"
optional = true
python-versions = "*"

[[package]]
name = "websocket-client"
version = "1.3.2"
description = "WebSocket client for Python with low level API options"
category = "main"
optional = true
python-versions = ">=3.7"

[package.extras]
docs = ["Sphinx (>=3.4)", "sphinx-rtd-theme (>=0.5)"]
optional = ["python-socks", "wsaccel"]
test = ["websockets"]

[[package]]
name = "wheel"
version = "0.38.1"
description = "A built-package format for Python"
category = "main"
optional = true
<<<<<<< HEAD
python-versions = "!=3.0.*,!=3.1.*,!=3.2.*,!=3.3.*,!=3.4.*,>=2.7"
=======
python-versions = ">=3.7"
files = [
    {file = "wheel-0.38.1-py3-none-any.whl", hash = "sha256:7a95f9a8dc0924ef318bd55b616112c70903192f524d120acc614f59547a9e1f"},
    {file = "wheel-0.38.1.tar.gz", hash = "sha256:ea041edf63f4ccba53ad6e035427997b3bb10ee88a4cd014ae82aeb9eea77bb9"},
]
>>>>>>> b89004a1

[package.extras]
test = ["pytest (>=3.0.0)"]

[[package]]
name = "widgetsnbextension"
version = "3.6.0"
description = "IPython HTML widgets for Jupyter"
category = "main"
optional = true
python-versions = "*"

[package.dependencies]
notebook = ">=4.4.1"

[[package]]
name = "xarray"
version = "2022.3.0"
description = "N-D labeled arrays and datasets in Python"
category = "main"
optional = false
python-versions = ">=3.8"

[package.dependencies]
numpy = ">=1.18"
packaging = ">=20.0"
pandas = ">=1.1"

[package.extras]
accel = ["bottleneck", "numbagg", "scipy"]
complete = ["bottleneck", "cfgrib", "cftime", "dask[complete]", "fsspec", "h5netcdf", "matplotlib", "nc-time-axis", "netCDF4", "numbagg", "pooch", "pydap", "rasterio", "scipy", "seaborn", "zarr"]
docs = ["bottleneck", "cfgrib", "cftime", "dask[complete]", "fsspec", "h5netcdf", "ipykernel", "ipython", "jupyter-client", "matplotlib", "nbsphinx", "nc-time-axis", "netCDF4", "numbagg", "pooch", "pydap", "rasterio", "scanpydoc", "scipy", "seaborn", "sphinx-autosummary-accessors", "sphinx-rtd-theme", "zarr"]
io = ["cfgrib", "cftime", "fsspec", "h5netcdf", "netCDF4", "pooch", "pydap", "rasterio", "scipy", "zarr"]
parallel = ["dask[complete]"]
viz = ["matplotlib", "nc-time-axis", "seaborn"]

[[package]]
name = "xbatcher"
version = "0.2.0"
description = "Batch generation from Xarray objects"
category = "main"
optional = true
python-versions = ">=3.8"

[package.dependencies]
dask = "*"
numpy = "*"
xarray = "*"

[package.extras]
dev = ["adlfs", "asv", "coverage", "pytest", "pytest-cov", "tensorflow", "torch"]
tensorflow = ["tensorflow"]
torch = ["torch"]

[[package]]
name = "xyzservices"
version = "2022.6.0"
description = "Source of XYZ tiles providers"
category = "main"
optional = true
python-versions = ">=3.7"

[[package]]
name = "yarl"
version = "1.8.1"
description = "Yet another URL library"
category = "main"
optional = true
python-versions = ">=3.7"

[package.dependencies]
idna = ">=2.0"
multidict = ">=4.0"

[[package]]
name = "zict"
version = "2.2.0"
description = "Mutable mapping tools"
category = "main"
optional = true
python-versions = ">=3.7"

[package.dependencies]
heapdict = "*"

[[package]]
name = "zipp"
version = "3.8.0"
description = "Backport of pathlib-compatible object wrapper for zip files"
category = "main"
optional = true
python-versions = ">=3.7"

[package.extras]
docs = ["jaraco.packaging (>=9)", "rst.linker (>=1.9)", "sphinx"]
testing = ["func-timeout", "jaraco.itertools", "pytest (>=6)", "pytest-black (>=0.3.7)", "pytest-checkdocs (>=2.4)", "pytest-cov", "pytest-enabler (>=1.0.1)", "pytest-flake8", "pytest-mypy (>=0.9.1)"]

[extras]
docs = ["adlfs", "contextily", "datashader", "graphviz", "jupyter-book", "matplotlib", "planetary-computer", "pyogrio", "pystac", "pystac-client", "stackstac", "spatialpandas", "xbatcher"]
raster = ["xbatcher"]
spatial = ["datashader", "spatialpandas"]
stac = ["pystac", "pystac-client", "stackstac"]
vector = ["pyogrio"]

[metadata]
lock-version = "1.1"
python-versions = ">=3.8, <4.0"
content-hash = "7f1829e82d7c54944a60da872a89e7b454bd1e766300f0895d3538c450da9ea5"

[metadata.files]
adal = [
    {file = "adal-1.2.7-py2.py3-none-any.whl", hash = "sha256:2a7451ed7441ddbc57703042204a3e30ef747478eea022c70f789fc7f084bc3d"},
    {file = "adal-1.2.7.tar.gz", hash = "sha256:d74f45b81317454d96e982fd1c50e6fb5c99ac2223728aea8764433a39f566f1"},
]
adlfs = [
    {file = "adlfs-2022.2.0.tar.gz", hash = "sha256:8543d29ce5b994d49831ad5f86b76b90809a540302b4f24e027591b740127942"},
]
affine = [
    {file = "affine-2.3.1-py2.py3-none-any.whl", hash = "sha256:de17839ff05e965580870c3b15e14cefd7992fa05dba9202a0879bbed0c171e4"},
    {file = "affine-2.3.1.tar.gz", hash = "sha256:d676de66157ad6af99ffd94e0f54e89dfc35b0fb7252ead2ed0ad2dca431bdd0"},
]
aiohttp = [
    {file = "aiohttp-3.8.1-cp310-cp310-macosx_10_9_universal2.whl", hash = "sha256:1ed0b6477896559f17b9eaeb6d38e07f7f9ffe40b9f0f9627ae8b9926ae260a8"},
    {file = "aiohttp-3.8.1-cp310-cp310-macosx_10_9_x86_64.whl", hash = "sha256:7dadf3c307b31e0e61689cbf9e06be7a867c563d5a63ce9dca578f956609abf8"},
    {file = "aiohttp-3.8.1-cp310-cp310-macosx_11_0_arm64.whl", hash = "sha256:a79004bb58748f31ae1cbe9fa891054baaa46fb106c2dc7af9f8e3304dc30316"},
    {file = "aiohttp-3.8.1-cp310-cp310-manylinux_2_17_aarch64.manylinux2014_aarch64.whl", hash = "sha256:12de6add4038df8f72fac606dff775791a60f113a725c960f2bab01d8b8e6b15"},
    {file = "aiohttp-3.8.1-cp310-cp310-manylinux_2_17_ppc64le.manylinux2014_ppc64le.whl", hash = "sha256:6f0d5f33feb5f69ddd57a4a4bd3d56c719a141080b445cbf18f238973c5c9923"},
    {file = "aiohttp-3.8.1-cp310-cp310-manylinux_2_17_s390x.manylinux2014_s390x.whl", hash = "sha256:eaba923151d9deea315be1f3e2b31cc39a6d1d2f682f942905951f4e40200922"},
    {file = "aiohttp-3.8.1-cp310-cp310-manylinux_2_5_i686.manylinux1_i686.manylinux_2_12_i686.manylinux2010_i686.whl", hash = "sha256:099ebd2c37ac74cce10a3527d2b49af80243e2a4fa39e7bce41617fbc35fa3c1"},
    {file = "aiohttp-3.8.1-cp310-cp310-manylinux_2_5_x86_64.manylinux1_x86_64.manylinux_2_12_x86_64.manylinux2010_x86_64.whl", hash = "sha256:2e5d962cf7e1d426aa0e528a7e198658cdc8aa4fe87f781d039ad75dcd52c516"},
    {file = "aiohttp-3.8.1-cp310-cp310-musllinux_1_1_aarch64.whl", hash = "sha256:fa0ffcace9b3aa34d205d8130f7873fcfefcb6a4dd3dd705b0dab69af6712642"},
    {file = "aiohttp-3.8.1-cp310-cp310-musllinux_1_1_i686.whl", hash = "sha256:61bfc23df345d8c9716d03717c2ed5e27374e0fe6f659ea64edcd27b4b044cf7"},
    {file = "aiohttp-3.8.1-cp310-cp310-musllinux_1_1_ppc64le.whl", hash = "sha256:31560d268ff62143e92423ef183680b9829b1b482c011713ae941997921eebc8"},
    {file = "aiohttp-3.8.1-cp310-cp310-musllinux_1_1_s390x.whl", hash = "sha256:01d7bdb774a9acc838e6b8f1d114f45303841b89b95984cbb7d80ea41172a9e3"},
    {file = "aiohttp-3.8.1-cp310-cp310-musllinux_1_1_x86_64.whl", hash = "sha256:97ef77eb6b044134c0b3a96e16abcb05ecce892965a2124c566af0fd60f717e2"},
    {file = "aiohttp-3.8.1-cp310-cp310-win32.whl", hash = "sha256:c2aef4703f1f2ddc6df17519885dbfa3514929149d3ff900b73f45998f2532fa"},
    {file = "aiohttp-3.8.1-cp310-cp310-win_amd64.whl", hash = "sha256:713ac174a629d39b7c6a3aa757b337599798da4c1157114a314e4e391cd28e32"},
    {file = "aiohttp-3.8.1-cp36-cp36m-macosx_10_9_x86_64.whl", hash = "sha256:473d93d4450880fe278696549f2e7aed8cd23708c3c1997981464475f32137db"},
    {file = "aiohttp-3.8.1-cp36-cp36m-manylinux_2_17_aarch64.manylinux2014_aarch64.whl", hash = "sha256:99b5eeae8e019e7aad8af8bb314fb908dd2e028b3cdaad87ec05095394cce632"},
    {file = "aiohttp-3.8.1-cp36-cp36m-manylinux_2_17_ppc64le.manylinux2014_ppc64le.whl", hash = "sha256:3af642b43ce56c24d063325dd2cf20ee012d2b9ba4c3c008755a301aaea720ad"},
    {file = "aiohttp-3.8.1-cp36-cp36m-manylinux_2_17_s390x.manylinux2014_s390x.whl", hash = "sha256:c3630c3ef435c0a7c549ba170a0633a56e92629aeed0e707fec832dee313fb7a"},
    {file = "aiohttp-3.8.1-cp36-cp36m-manylinux_2_5_i686.manylinux1_i686.manylinux_2_12_i686.manylinux2010_i686.whl", hash = "sha256:4a4a4e30bf1edcad13fb0804300557aedd07a92cabc74382fdd0ba6ca2661091"},
    {file = "aiohttp-3.8.1-cp36-cp36m-manylinux_2_5_x86_64.manylinux1_x86_64.manylinux_2_12_x86_64.manylinux2010_x86_64.whl", hash = "sha256:6f8b01295e26c68b3a1b90efb7a89029110d3a4139270b24fda961893216c440"},
    {file = "aiohttp-3.8.1-cp36-cp36m-musllinux_1_1_aarch64.whl", hash = "sha256:a25fa703a527158aaf10dafd956f7d42ac6d30ec80e9a70846253dd13e2f067b"},
    {file = "aiohttp-3.8.1-cp36-cp36m-musllinux_1_1_i686.whl", hash = "sha256:5bfde62d1d2641a1f5173b8c8c2d96ceb4854f54a44c23102e2ccc7e02f003ec"},
    {file = "aiohttp-3.8.1-cp36-cp36m-musllinux_1_1_ppc64le.whl", hash = "sha256:51467000f3647d519272392f484126aa716f747859794ac9924a7aafa86cd411"},
    {file = "aiohttp-3.8.1-cp36-cp36m-musllinux_1_1_s390x.whl", hash = "sha256:03a6d5349c9ee8f79ab3ff3694d6ce1cfc3ced1c9d36200cb8f08ba06bd3b782"},
    {file = "aiohttp-3.8.1-cp36-cp36m-musllinux_1_1_x86_64.whl", hash = "sha256:102e487eeb82afac440581e5d7f8f44560b36cf0bdd11abc51a46c1cd88914d4"},
    {file = "aiohttp-3.8.1-cp36-cp36m-win32.whl", hash = "sha256:4aed991a28ea3ce320dc8ce655875e1e00a11bdd29fe9444dd4f88c30d558602"},
    {file = "aiohttp-3.8.1-cp36-cp36m-win_amd64.whl", hash = "sha256:b0e20cddbd676ab8a64c774fefa0ad787cc506afd844de95da56060348021e96"},
    {file = "aiohttp-3.8.1-cp37-cp37m-macosx_10_9_x86_64.whl", hash = "sha256:37951ad2f4a6df6506750a23f7cbabad24c73c65f23f72e95897bb2cecbae676"},
    {file = "aiohttp-3.8.1-cp37-cp37m-manylinux_2_17_aarch64.manylinux2014_aarch64.whl", hash = "sha256:5c23b1ad869653bc818e972b7a3a79852d0e494e9ab7e1a701a3decc49c20d51"},
    {file = "aiohttp-3.8.1-cp37-cp37m-manylinux_2_17_ppc64le.manylinux2014_ppc64le.whl", hash = "sha256:15b09b06dae900777833fe7fc4b4aa426556ce95847a3e8d7548e2d19e34edb8"},
    {file = "aiohttp-3.8.1-cp37-cp37m-manylinux_2_17_s390x.manylinux2014_s390x.whl", hash = "sha256:477c3ea0ba410b2b56b7efb072c36fa91b1e6fc331761798fa3f28bb224830dd"},
    {file = "aiohttp-3.8.1-cp37-cp37m-manylinux_2_5_i686.manylinux1_i686.manylinux_2_12_i686.manylinux2010_i686.whl", hash = "sha256:2f2f69dca064926e79997f45b2f34e202b320fd3782f17a91941f7eb85502ee2"},
    {file = "aiohttp-3.8.1-cp37-cp37m-manylinux_2_5_x86_64.manylinux1_x86_64.manylinux_2_12_x86_64.manylinux2010_x86_64.whl", hash = "sha256:ef9612483cb35171d51d9173647eed5d0069eaa2ee812793a75373447d487aa4"},
    {file = "aiohttp-3.8.1-cp37-cp37m-musllinux_1_1_aarch64.whl", hash = "sha256:6d69f36d445c45cda7b3b26afef2fc34ef5ac0cdc75584a87ef307ee3c8c6d00"},
    {file = "aiohttp-3.8.1-cp37-cp37m-musllinux_1_1_i686.whl", hash = "sha256:55c3d1072704d27401c92339144d199d9de7b52627f724a949fc7d5fc56d8b93"},
    {file = "aiohttp-3.8.1-cp37-cp37m-musllinux_1_1_ppc64le.whl", hash = "sha256:b9d00268fcb9f66fbcc7cd9fe423741d90c75ee029a1d15c09b22d23253c0a44"},
    {file = "aiohttp-3.8.1-cp37-cp37m-musllinux_1_1_s390x.whl", hash = "sha256:07b05cd3305e8a73112103c834e91cd27ce5b4bd07850c4b4dbd1877d3f45be7"},
    {file = "aiohttp-3.8.1-cp37-cp37m-musllinux_1_1_x86_64.whl", hash = "sha256:c34dc4958b232ef6188c4318cb7b2c2d80521c9a56c52449f8f93ab7bc2a8a1c"},
    {file = "aiohttp-3.8.1-cp37-cp37m-win32.whl", hash = "sha256:d2f9b69293c33aaa53d923032fe227feac867f81682f002ce33ffae978f0a9a9"},
    {file = "aiohttp-3.8.1-cp37-cp37m-win_amd64.whl", hash = "sha256:6ae828d3a003f03ae31915c31fa684b9890ea44c9c989056fea96e3d12a9fa17"},
    {file = "aiohttp-3.8.1-cp38-cp38-macosx_10_9_universal2.whl", hash = "sha256:0c7ebbbde809ff4e970824b2b6cb7e4222be6b95a296e46c03cf050878fc1785"},
    {file = "aiohttp-3.8.1-cp38-cp38-macosx_10_9_x86_64.whl", hash = "sha256:8b7ef7cbd4fec9a1e811a5de813311ed4f7ac7d93e0fda233c9b3e1428f7dd7b"},
    {file = "aiohttp-3.8.1-cp38-cp38-macosx_11_0_arm64.whl", hash = "sha256:c3d6a4d0619e09dcd61021debf7059955c2004fa29f48788a3dfaf9c9901a7cd"},
    {file = "aiohttp-3.8.1-cp38-cp38-manylinux_2_17_aarch64.manylinux2014_aarch64.whl", hash = "sha256:718626a174e7e467f0558954f94af117b7d4695d48eb980146016afa4b580b2e"},
    {file = "aiohttp-3.8.1-cp38-cp38-manylinux_2_17_ppc64le.manylinux2014_ppc64le.whl", hash = "sha256:589c72667a5febd36f1315aa6e5f56dd4aa4862df295cb51c769d16142ddd7cd"},
    {file = "aiohttp-3.8.1-cp38-cp38-manylinux_2_17_s390x.manylinux2014_s390x.whl", hash = "sha256:2ed076098b171573161eb146afcb9129b5ff63308960aeca4b676d9d3c35e700"},
    {file = "aiohttp-3.8.1-cp38-cp38-manylinux_2_5_i686.manylinux1_i686.manylinux_2_12_i686.manylinux2010_i686.whl", hash = "sha256:086f92daf51a032d062ec5f58af5ca6a44d082c35299c96376a41cbb33034675"},
    {file = "aiohttp-3.8.1-cp38-cp38-manylinux_2_5_x86_64.manylinux1_x86_64.manylinux_2_12_x86_64.manylinux2010_x86_64.whl", hash = "sha256:11691cf4dc5b94236ccc609b70fec991234e7ef8d4c02dd0c9668d1e486f5abf"},
    {file = "aiohttp-3.8.1-cp38-cp38-musllinux_1_1_aarch64.whl", hash = "sha256:31d1e1c0dbf19ebccbfd62eff461518dcb1e307b195e93bba60c965a4dcf1ba0"},
    {file = "aiohttp-3.8.1-cp38-cp38-musllinux_1_1_i686.whl", hash = "sha256:11a67c0d562e07067c4e86bffc1553f2cf5b664d6111c894671b2b8712f3aba5"},
    {file = "aiohttp-3.8.1-cp38-cp38-musllinux_1_1_ppc64le.whl", hash = "sha256:bb01ba6b0d3f6c68b89fce7305080145d4877ad3acaed424bae4d4ee75faa950"},
    {file = "aiohttp-3.8.1-cp38-cp38-musllinux_1_1_s390x.whl", hash = "sha256:44db35a9e15d6fe5c40d74952e803b1d96e964f683b5a78c3cc64eb177878155"},
    {file = "aiohttp-3.8.1-cp38-cp38-musllinux_1_1_x86_64.whl", hash = "sha256:844a9b460871ee0a0b0b68a64890dae9c415e513db0f4a7e3cab41a0f2fedf33"},
    {file = "aiohttp-3.8.1-cp38-cp38-win32.whl", hash = "sha256:7d08744e9bae2ca9c382581f7dce1273fe3c9bae94ff572c3626e8da5b193c6a"},
    {file = "aiohttp-3.8.1-cp38-cp38-win_amd64.whl", hash = "sha256:04d48b8ce6ab3cf2097b1855e1505181bdd05586ca275f2505514a6e274e8e75"},
    {file = "aiohttp-3.8.1-cp39-cp39-macosx_10_9_universal2.whl", hash = "sha256:f5315a2eb0239185af1bddb1abf472d877fede3cc8d143c6cddad37678293237"},
    {file = "aiohttp-3.8.1-cp39-cp39-macosx_10_9_x86_64.whl", hash = "sha256:a996d01ca39b8dfe77440f3cd600825d05841088fd6bc0144cc6c2ec14cc5f74"},
    {file = "aiohttp-3.8.1-cp39-cp39-macosx_11_0_arm64.whl", hash = "sha256:13487abd2f761d4be7c8ff9080de2671e53fff69711d46de703c310c4c9317ca"},
    {file = "aiohttp-3.8.1-cp39-cp39-manylinux_2_17_aarch64.manylinux2014_aarch64.whl", hash = "sha256:ea302f34477fda3f85560a06d9ebdc7fa41e82420e892fc50b577e35fc6a50b2"},
    {file = "aiohttp-3.8.1-cp39-cp39-manylinux_2_17_ppc64le.manylinux2014_ppc64le.whl", hash = "sha256:a2f635ce61a89c5732537a7896b6319a8fcfa23ba09bec36e1b1ac0ab31270d2"},
    {file = "aiohttp-3.8.1-cp39-cp39-manylinux_2_17_s390x.manylinux2014_s390x.whl", hash = "sha256:e999f2d0e12eea01caeecb17b653f3713d758f6dcc770417cf29ef08d3931421"},
    {file = "aiohttp-3.8.1-cp39-cp39-manylinux_2_5_i686.manylinux1_i686.manylinux_2_12_i686.manylinux2010_i686.whl", hash = "sha256:0770e2806a30e744b4e21c9d73b7bee18a1cfa3c47991ee2e5a65b887c49d5cf"},
    {file = "aiohttp-3.8.1-cp39-cp39-manylinux_2_5_x86_64.manylinux1_x86_64.manylinux_2_12_x86_64.manylinux2010_x86_64.whl", hash = "sha256:d15367ce87c8e9e09b0f989bfd72dc641bcd04ba091c68cd305312d00962addd"},
    {file = "aiohttp-3.8.1-cp39-cp39-musllinux_1_1_aarch64.whl", hash = "sha256:6c7cefb4b0640703eb1069835c02486669312bf2f12b48a748e0a7756d0de33d"},
    {file = "aiohttp-3.8.1-cp39-cp39-musllinux_1_1_i686.whl", hash = "sha256:71927042ed6365a09a98a6377501af5c9f0a4d38083652bcd2281a06a5976724"},
    {file = "aiohttp-3.8.1-cp39-cp39-musllinux_1_1_ppc64le.whl", hash = "sha256:28d490af82bc6b7ce53ff31337a18a10498303fe66f701ab65ef27e143c3b0ef"},
    {file = "aiohttp-3.8.1-cp39-cp39-musllinux_1_1_s390x.whl", hash = "sha256:b6613280ccedf24354406caf785db748bebbddcf31408b20c0b48cb86af76866"},
    {file = "aiohttp-3.8.1-cp39-cp39-musllinux_1_1_x86_64.whl", hash = "sha256:81e3d8c34c623ca4e36c46524a3530e99c0bc95ed068fd6e9b55cb721d408fb2"},
    {file = "aiohttp-3.8.1-cp39-cp39-win32.whl", hash = "sha256:7187a76598bdb895af0adbd2fb7474d7f6025d170bc0a1130242da817ce9e7d1"},
    {file = "aiohttp-3.8.1-cp39-cp39-win_amd64.whl", hash = "sha256:1c182cb873bc91b411e184dab7a2b664d4fea2743df0e4d57402f7f3fa644bac"},
    {file = "aiohttp-3.8.1.tar.gz", hash = "sha256:fc5471e1a54de15ef71c1bc6ebe80d4dc681ea600e68bfd1cbce40427f0b7578"},
]
aiosignal = [
    {file = "aiosignal-1.2.0-py3-none-any.whl", hash = "sha256:26e62109036cd181df6e6ad646f91f0dcfd05fe16d0cb924138ff2ab75d64e3a"},
    {file = "aiosignal-1.2.0.tar.gz", hash = "sha256:78ed67db6c7b7ced4f98e495e572106d5c432a93e1ddd1bf475e1dc05f5b7df2"},
]
alabaster = [
    {file = "alabaster-0.7.12-py2.py3-none-any.whl", hash = "sha256:446438bdcca0e05bd45ea2de1668c1d9b032e1a9154c2c259092d77031ddd359"},
    {file = "alabaster-0.7.12.tar.gz", hash = "sha256:a661d72d58e6ea8a57f7a86e37d86716863ee5e92788398526d58b26a4e4dc02"},
]
anyio = [
    {file = "anyio-3.6.1-py3-none-any.whl", hash = "sha256:cb29b9c70620506a9a8f87a309591713446953302d7d995344d0d7c6c0c9a7be"},
    {file = "anyio-3.6.1.tar.gz", hash = "sha256:413adf95f93886e442aea925f3ee43baa5a765a64a0f52c6081894f9992fdd0b"},
]
appnope = [
    {file = "appnope-0.1.3-py2.py3-none-any.whl", hash = "sha256:265a455292d0bd8a72453494fa24df5a11eb18373a60c7c0430889f22548605e"},
    {file = "appnope-0.1.3.tar.gz", hash = "sha256:02bd91c4de869fbb1e1c50aafc4098827a7a54ab2f39d9dcba6c9547ed920e24"},
]
argon2-cffi = [
    {file = "argon2-cffi-21.3.0.tar.gz", hash = "sha256:d384164d944190a7dd7ef22c6aa3ff197da12962bd04b17f64d4e93d934dba5b"},
    {file = "argon2_cffi-21.3.0-py3-none-any.whl", hash = "sha256:8c976986f2c5c0e5000919e6de187906cfd81fb1c72bf9d88c01177e77da7f80"},
]
argon2-cffi-bindings = [
    {file = "argon2-cffi-bindings-21.2.0.tar.gz", hash = "sha256:bb89ceffa6c791807d1305ceb77dbfacc5aa499891d2c55661c6459651fc39e3"},
    {file = "argon2_cffi_bindings-21.2.0-cp36-abi3-macosx_10_9_x86_64.whl", hash = "sha256:ccb949252cb2ab3a08c02024acb77cfb179492d5701c7cbdbfd776124d4d2367"},
    {file = "argon2_cffi_bindings-21.2.0-cp36-abi3-manylinux_2_17_aarch64.manylinux2014_aarch64.whl", hash = "sha256:9524464572e12979364b7d600abf96181d3541da11e23ddf565a32e70bd4dc0d"},
    {file = "argon2_cffi_bindings-21.2.0-cp36-abi3-manylinux_2_17_x86_64.manylinux2014_x86_64.whl", hash = "sha256:b746dba803a79238e925d9046a63aa26bf86ab2a2fe74ce6b009a1c3f5c8f2ae"},
    {file = "argon2_cffi_bindings-21.2.0-cp36-abi3-manylinux_2_5_i686.manylinux1_i686.manylinux_2_17_i686.manylinux2014_i686.whl", hash = "sha256:58ed19212051f49a523abb1dbe954337dc82d947fb6e5a0da60f7c8471a8476c"},
    {file = "argon2_cffi_bindings-21.2.0-cp36-abi3-musllinux_1_1_aarch64.whl", hash = "sha256:bd46088725ef7f58b5a1ef7ca06647ebaf0eb4baff7d1d0d177c6cc8744abd86"},
    {file = "argon2_cffi_bindings-21.2.0-cp36-abi3-musllinux_1_1_i686.whl", hash = "sha256:8cd69c07dd875537a824deec19f978e0f2078fdda07fd5c42ac29668dda5f40f"},
    {file = "argon2_cffi_bindings-21.2.0-cp36-abi3-musllinux_1_1_x86_64.whl", hash = "sha256:f1152ac548bd5b8bcecfb0b0371f082037e47128653df2e8ba6e914d384f3c3e"},
    {file = "argon2_cffi_bindings-21.2.0-cp36-abi3-win32.whl", hash = "sha256:603ca0aba86b1349b147cab91ae970c63118a0f30444d4bc80355937c950c082"},
    {file = "argon2_cffi_bindings-21.2.0-cp36-abi3-win_amd64.whl", hash = "sha256:b2ef1c30440dbbcba7a5dc3e319408b59676e2e039e2ae11a8775ecf482b192f"},
    {file = "argon2_cffi_bindings-21.2.0-cp38-abi3-macosx_10_9_universal2.whl", hash = "sha256:e415e3f62c8d124ee16018e491a009937f8cf7ebf5eb430ffc5de21b900dad93"},
    {file = "argon2_cffi_bindings-21.2.0-pp37-pypy37_pp73-macosx_10_9_x86_64.whl", hash = "sha256:3e385d1c39c520c08b53d63300c3ecc28622f076f4c2b0e6d7e796e9f6502194"},
    {file = "argon2_cffi_bindings-21.2.0-pp37-pypy37_pp73-manylinux_2_17_aarch64.manylinux2014_aarch64.whl", hash = "sha256:2c3e3cc67fdb7d82c4718f19b4e7a87123caf8a93fde7e23cf66ac0337d3cb3f"},
    {file = "argon2_cffi_bindings-21.2.0-pp37-pypy37_pp73-manylinux_2_17_x86_64.manylinux2014_x86_64.whl", hash = "sha256:6a22ad9800121b71099d0fb0a65323810a15f2e292f2ba450810a7316e128ee5"},
    {file = "argon2_cffi_bindings-21.2.0-pp37-pypy37_pp73-manylinux_2_5_i686.manylinux1_i686.manylinux_2_17_i686.manylinux2014_i686.whl", hash = "sha256:f9f8b450ed0547e3d473fdc8612083fd08dd2120d6ac8f73828df9b7d45bb351"},
    {file = "argon2_cffi_bindings-21.2.0-pp37-pypy37_pp73-win_amd64.whl", hash = "sha256:93f9bf70084f97245ba10ee36575f0c3f1e7d7724d67d8e5b08e61787c320ed7"},
    {file = "argon2_cffi_bindings-21.2.0-pp38-pypy38_pp73-macosx_10_9_x86_64.whl", hash = "sha256:3b9ef65804859d335dc6b31582cad2c5166f0c3e7975f324d9ffaa34ee7e6583"},
    {file = "argon2_cffi_bindings-21.2.0-pp38-pypy38_pp73-manylinux_2_17_aarch64.manylinux2014_aarch64.whl", hash = "sha256:d4966ef5848d820776f5f562a7d45fdd70c2f330c961d0d745b784034bd9f48d"},
    {file = "argon2_cffi_bindings-21.2.0-pp38-pypy38_pp73-manylinux_2_17_x86_64.manylinux2014_x86_64.whl", hash = "sha256:20ef543a89dee4db46a1a6e206cd015360e5a75822f76df533845c3cbaf72670"},
    {file = "argon2_cffi_bindings-21.2.0-pp38-pypy38_pp73-manylinux_2_5_i686.manylinux1_i686.manylinux_2_17_i686.manylinux2014_i686.whl", hash = "sha256:ed2937d286e2ad0cc79a7087d3c272832865f779430e0cc2b4f3718d3159b0cb"},
    {file = "argon2_cffi_bindings-21.2.0-pp38-pypy38_pp73-win_amd64.whl", hash = "sha256:5e00316dabdaea0b2dd82d141cc66889ced0cdcbfa599e8b471cf22c620c329a"},
]
asttokens = [
    {file = "asttokens-2.0.5-py2.py3-none-any.whl", hash = "sha256:0844691e88552595a6f4a4281a9f7f79b8dd45ca4ccea82e5e05b4bbdb76705c"},
    {file = "asttokens-2.0.5.tar.gz", hash = "sha256:9a54c114f02c7a9480d56550932546a3f1fe71d8a02f1bc7ccd0ee3ee35cf4d5"},
]
async-timeout = [
    {file = "async-timeout-4.0.2.tar.gz", hash = "sha256:2163e1640ddb52b7a8c80d0a67a08587e5d245cc9c553a74a847056bc2976b15"},
    {file = "async_timeout-4.0.2-py3-none-any.whl", hash = "sha256:8ca1e4fcf50d07413d66d1a5e416e42cfdf5851c981d679a09851a6853383b3c"},
]
atomicwrites = [
    {file = "atomicwrites-1.4.0-py2.py3-none-any.whl", hash = "sha256:6d1784dea7c0c8d4a5172b6c620f40b6e4cbfdf96d783691f2e1302a7b88e197"},
    {file = "atomicwrites-1.4.0.tar.gz", hash = "sha256:ae70396ad1a434f9c7046fd2dd196fc04b12f9e91ffb859164193be8b6168a7a"},
]
attrs = [
    {file = "attrs-21.4.0-py2.py3-none-any.whl", hash = "sha256:2d27e3784d7a565d36ab851fe94887c5eccd6a463168875832a1be79c82828b4"},
    {file = "attrs-21.4.0.tar.gz", hash = "sha256:626ba8234211db98e869df76230a137c4c40a12d72445c45d5f5b716f076e2fd"},
]
azure-core = [
    {file = "azure-core-1.25.1.zip", hash = "sha256:3c1cf368650e76ec009c07cd1174a95cdcb471b247bb72d18245f7d56c1809b2"},
    {file = "azure_core-1.25.1-py3-none-any.whl", hash = "sha256:b0d62e67ec6d47365eebb12c50bc96f7b22d06b359f56ce7f904b095cb46b195"},
]
azure-datalake-store = [
    {file = "azure-datalake-store-0.0.52.tar.gz", hash = "sha256:4198ddb32614d16d4502b43d5c9739f81432b7e0e4d75d30e05149fe6007fea2"},
    {file = "azure_datalake_store-0.0.52-py2.py3-none-any.whl", hash = "sha256:aaed72b9c856824aeab554f4dbe0ef2c6d0ff36700bdd8b93d8298793117c48e"},
]
azure-identity = [
    {file = "azure-identity-1.10.0.zip", hash = "sha256:656e5034d9cef297cf9b35376ed620085273c18cfa52cea4a625bf0d5d2d6409"},
    {file = "azure_identity-1.10.0-py3-none-any.whl", hash = "sha256:b386f1ccbea6a48b9ab7e7f162adc456793c345193a7c1a713959562b08dcbbd"},
]
azure-storage-blob = [
    {file = "azure-storage-blob-12.13.1.zip", hash = "sha256:899c4b8e2671812d2cf78f107556a27dbb128caaa2bb06094e72a3d5836740af"},
    {file = "azure_storage_blob-12.13.1-py3-none-any.whl", hash = "sha256:726b86f733dc76218ce45b7a3254b61ba4f0cc3d68b7621be4985248c92ee483"},
]
babel = [
    {file = "Babel-2.10.1-py3-none-any.whl", hash = "sha256:3f349e85ad3154559ac4930c3918247d319f21910d5ce4b25d439ed8693b98d2"},
    {file = "Babel-2.10.1.tar.gz", hash = "sha256:98aeaca086133efb3e1e2aad0396987490c8425929ddbcfe0550184fdc54cd13"},
]
backcall = [
    {file = "backcall-0.2.0-py2.py3-none-any.whl", hash = "sha256:fbbce6a29f263178a1f7915c1940bde0ec2b2a967566fe1c65c1dfb7422bd255"},
    {file = "backcall-0.2.0.tar.gz", hash = "sha256:5cbdbf27be5e7cfadb448baf0aa95508f91f2bbc6c6437cd9cd06e2a4c215e1e"},
]
beautifulsoup4 = [
    {file = "beautifulsoup4-4.11.1-py3-none-any.whl", hash = "sha256:58d5c3d29f5a36ffeb94f02f0d786cd53014cf9b3b3951d42e0080d8a9498d30"},
    {file = "beautifulsoup4-4.11.1.tar.gz", hash = "sha256:ad9aa55b65ef2808eb405f46cf74df7fcb7044d5cbc26487f96eb2ef2e436693"},
]
black = [
    {file = "black-22.3.0-cp310-cp310-macosx_10_9_universal2.whl", hash = "sha256:2497f9c2386572e28921fa8bec7be3e51de6801f7459dffd6e62492531c47e09"},
    {file = "black-22.3.0-cp310-cp310-macosx_10_9_x86_64.whl", hash = "sha256:5795a0375eb87bfe902e80e0c8cfaedf8af4d49694d69161e5bd3206c18618bb"},
    {file = "black-22.3.0-cp310-cp310-macosx_11_0_arm64.whl", hash = "sha256:e3556168e2e5c49629f7b0f377070240bd5511e45e25a4497bb0073d9dda776a"},
    {file = "black-22.3.0-cp310-cp310-manylinux_2_17_x86_64.manylinux2014_x86_64.whl", hash = "sha256:67c8301ec94e3bcc8906740fe071391bce40a862b7be0b86fb5382beefecd968"},
    {file = "black-22.3.0-cp310-cp310-win_amd64.whl", hash = "sha256:fd57160949179ec517d32ac2ac898b5f20d68ed1a9c977346efbac9c2f1e779d"},
    {file = "black-22.3.0-cp36-cp36m-macosx_10_9_x86_64.whl", hash = "sha256:cc1e1de68c8e5444e8f94c3670bb48a2beef0e91dddfd4fcc29595ebd90bb9ce"},
    {file = "black-22.3.0-cp36-cp36m-manylinux_2_17_x86_64.manylinux2014_x86_64.whl", hash = "sha256:6d2fc92002d44746d3e7db7cf9313cf4452f43e9ea77a2c939defce3b10b5c82"},
    {file = "black-22.3.0-cp36-cp36m-win_amd64.whl", hash = "sha256:a6342964b43a99dbc72f72812bf88cad8f0217ae9acb47c0d4f141a6416d2d7b"},
    {file = "black-22.3.0-cp37-cp37m-macosx_10_9_x86_64.whl", hash = "sha256:328efc0cc70ccb23429d6be184a15ce613f676bdfc85e5fe8ea2a9354b4e9015"},
    {file = "black-22.3.0-cp37-cp37m-manylinux_2_17_x86_64.manylinux2014_x86_64.whl", hash = "sha256:06f9d8846f2340dfac80ceb20200ea5d1b3f181dd0556b47af4e8e0b24fa0a6b"},
    {file = "black-22.3.0-cp37-cp37m-win_amd64.whl", hash = "sha256:ad4efa5fad66b903b4a5f96d91461d90b9507a812b3c5de657d544215bb7877a"},
    {file = "black-22.3.0-cp38-cp38-macosx_10_9_universal2.whl", hash = "sha256:e8477ec6bbfe0312c128e74644ac8a02ca06bcdb8982d4ee06f209be28cdf163"},
    {file = "black-22.3.0-cp38-cp38-macosx_10_9_x86_64.whl", hash = "sha256:637a4014c63fbf42a692d22b55d8ad6968a946b4a6ebc385c5505d9625b6a464"},
    {file = "black-22.3.0-cp38-cp38-macosx_11_0_arm64.whl", hash = "sha256:863714200ada56cbc366dc9ae5291ceb936573155f8bf8e9de92aef51f3ad0f0"},
    {file = "black-22.3.0-cp38-cp38-manylinux_2_17_x86_64.manylinux2014_x86_64.whl", hash = "sha256:10dbe6e6d2988049b4655b2b739f98785a884d4d6b85bc35133a8fb9a2233176"},
    {file = "black-22.3.0-cp38-cp38-win_amd64.whl", hash = "sha256:cee3e11161dde1b2a33a904b850b0899e0424cc331b7295f2a9698e79f9a69a0"},
    {file = "black-22.3.0-cp39-cp39-macosx_10_9_universal2.whl", hash = "sha256:5891ef8abc06576985de8fa88e95ab70641de6c1fca97e2a15820a9b69e51b20"},
    {file = "black-22.3.0-cp39-cp39-macosx_10_9_x86_64.whl", hash = "sha256:30d78ba6bf080eeaf0b7b875d924b15cd46fec5fd044ddfbad38c8ea9171043a"},
    {file = "black-22.3.0-cp39-cp39-macosx_11_0_arm64.whl", hash = "sha256:ee8f1f7228cce7dffc2b464f07ce769f478968bfb3dd1254a4c2eeed84928aad"},
    {file = "black-22.3.0-cp39-cp39-manylinux_2_17_x86_64.manylinux2014_x86_64.whl", hash = "sha256:6ee227b696ca60dd1c507be80a6bc849a5a6ab57ac7352aad1ffec9e8b805f21"},
    {file = "black-22.3.0-cp39-cp39-win_amd64.whl", hash = "sha256:9b542ced1ec0ceeff5b37d69838106a6348e60db7b8fdd245294dc1d26136265"},
    {file = "black-22.3.0-py3-none-any.whl", hash = "sha256:bc58025940a896d7e5356952228b68f793cf5fcb342be703c3a2669a1488cb72"},
    {file = "black-22.3.0.tar.gz", hash = "sha256:35020b8886c022ced9282b51b5a875b6d1ab0c387b31a065b84db7c33085ca79"},
]
bleach = [
    {file = "bleach-5.0.0-py3-none-any.whl", hash = "sha256:08a1fe86d253b5c88c92cc3d810fd8048a16d15762e1e5b74d502256e5926aa1"},
    {file = "bleach-5.0.0.tar.gz", hash = "sha256:c6d6cc054bdc9c83b48b8083e236e5f00f238428666d2ce2e083eaa5fd568565"},
]
bokeh = [
    {file = "bokeh-2.4.3-py3-none-any.whl", hash = "sha256:104d2f0a4ca7774ee4b11e545aa34ff76bf3e2ad6de0d33944361981b65da420"},
    {file = "bokeh-2.4.3.tar.gz", hash = "sha256:ef33801161af379665ab7a34684f2209861e3aefd5c803a21fbbb99d94874b03"},
]
certifi = [
    {file = "certifi-2022.12.7-py3-none-any.whl", hash = "sha256:4ad3232f5e926d6718ec31cfc1fcadfde020920e278684144551c91769c7bc18"},
    {file = "certifi-2022.12.7.tar.gz", hash = "sha256:35824b4c3a97115964b408844d64aa14db1cc518f6562e8d7261699d1350a9e3"},
]
cffi = [
    {file = "cffi-1.15.0-cp27-cp27m-macosx_10_9_x86_64.whl", hash = "sha256:c2502a1a03b6312837279c8c1bd3ebedf6c12c4228ddbad40912d671ccc8a962"},
    {file = "cffi-1.15.0-cp27-cp27m-manylinux1_i686.whl", hash = "sha256:23cfe892bd5dd8941608f93348c0737e369e51c100d03718f108bf1add7bd6d0"},
    {file = "cffi-1.15.0-cp27-cp27m-manylinux1_x86_64.whl", hash = "sha256:41d45de54cd277a7878919867c0f08b0cf817605e4eb94093e7516505d3c8d14"},
    {file = "cffi-1.15.0-cp27-cp27m-win32.whl", hash = "sha256:4a306fa632e8f0928956a41fa8e1d6243c71e7eb59ffbd165fc0b41e316b2474"},
    {file = "cffi-1.15.0-cp27-cp27m-win_amd64.whl", hash = "sha256:e7022a66d9b55e93e1a845d8c9eba2a1bebd4966cd8bfc25d9cd07d515b33fa6"},
    {file = "cffi-1.15.0-cp27-cp27mu-manylinux1_i686.whl", hash = "sha256:14cd121ea63ecdae71efa69c15c5543a4b5fbcd0bbe2aad864baca0063cecf27"},
    {file = "cffi-1.15.0-cp27-cp27mu-manylinux1_x86_64.whl", hash = "sha256:d4d692a89c5cf08a8557fdeb329b82e7bf609aadfaed6c0d79f5a449a3c7c023"},
    {file = "cffi-1.15.0-cp310-cp310-macosx_10_9_x86_64.whl", hash = "sha256:0104fb5ae2391d46a4cb082abdd5c69ea4eab79d8d44eaaf79f1b1fd806ee4c2"},
    {file = "cffi-1.15.0-cp310-cp310-macosx_11_0_arm64.whl", hash = "sha256:91ec59c33514b7c7559a6acda53bbfe1b283949c34fe7440bcf917f96ac0723e"},
    {file = "cffi-1.15.0-cp310-cp310-manylinux_2_12_i686.manylinux2010_i686.whl", hash = "sha256:f5c7150ad32ba43a07c4479f40241756145a1f03b43480e058cfd862bf5041c7"},
    {file = "cffi-1.15.0-cp310-cp310-manylinux_2_12_x86_64.manylinux2010_x86_64.whl", hash = "sha256:00c878c90cb53ccfaae6b8bc18ad05d2036553e6d9d1d9dbcf323bbe83854ca3"},
    {file = "cffi-1.15.0-cp310-cp310-manylinux_2_17_aarch64.manylinux2014_aarch64.whl", hash = "sha256:abb9a20a72ac4e0fdb50dae135ba5e77880518e742077ced47eb1499e29a443c"},
    {file = "cffi-1.15.0-cp310-cp310-manylinux_2_17_ppc64le.manylinux2014_ppc64le.whl", hash = "sha256:a5263e363c27b653a90078143adb3d076c1a748ec9ecc78ea2fb916f9b861962"},
    {file = "cffi-1.15.0-cp310-cp310-manylinux_2_17_s390x.manylinux2014_s390x.whl", hash = "sha256:f54a64f8b0c8ff0b64d18aa76675262e1700f3995182267998c31ae974fbc382"},
    {file = "cffi-1.15.0-cp310-cp310-win32.whl", hash = "sha256:c21c9e3896c23007803a875460fb786118f0cdd4434359577ea25eb556e34c55"},
    {file = "cffi-1.15.0-cp310-cp310-win_amd64.whl", hash = "sha256:5e069f72d497312b24fcc02073d70cb989045d1c91cbd53979366077959933e0"},
    {file = "cffi-1.15.0-cp36-cp36m-macosx_10_9_x86_64.whl", hash = "sha256:64d4ec9f448dfe041705426000cc13e34e6e5bb13736e9fd62e34a0b0c41566e"},
    {file = "cffi-1.15.0-cp36-cp36m-manylinux_2_17_aarch64.manylinux2014_aarch64.whl", hash = "sha256:2756c88cbb94231c7a147402476be2c4df2f6078099a6f4a480d239a8817ae39"},
    {file = "cffi-1.15.0-cp36-cp36m-manylinux_2_17_ppc64le.manylinux2014_ppc64le.whl", hash = "sha256:3b96a311ac60a3f6be21d2572e46ce67f09abcf4d09344c49274eb9e0bf345fc"},
    {file = "cffi-1.15.0-cp36-cp36m-manylinux_2_17_s390x.manylinux2014_s390x.whl", hash = "sha256:75e4024375654472cc27e91cbe9eaa08567f7fbdf822638be2814ce059f58032"},
    {file = "cffi-1.15.0-cp36-cp36m-manylinux_2_5_i686.manylinux1_i686.whl", hash = "sha256:59888172256cac5629e60e72e86598027aca6bf01fa2465bdb676d37636573e8"},
    {file = "cffi-1.15.0-cp36-cp36m-manylinux_2_5_x86_64.manylinux1_x86_64.whl", hash = "sha256:27c219baf94952ae9d50ec19651a687b826792055353d07648a5695413e0c605"},
    {file = "cffi-1.15.0-cp36-cp36m-win32.whl", hash = "sha256:4958391dbd6249d7ad855b9ca88fae690783a6be9e86df65865058ed81fc860e"},
    {file = "cffi-1.15.0-cp36-cp36m-win_amd64.whl", hash = "sha256:f6f824dc3bce0edab5f427efcfb1d63ee75b6fcb7282900ccaf925be84efb0fc"},
    {file = "cffi-1.15.0-cp37-cp37m-macosx_10_9_x86_64.whl", hash = "sha256:06c48159c1abed75c2e721b1715c379fa3200c7784271b3c46df01383b593636"},
    {file = "cffi-1.15.0-cp37-cp37m-manylinux_2_12_i686.manylinux2010_i686.whl", hash = "sha256:c2051981a968d7de9dd2d7b87bcb9c939c74a34626a6e2f8181455dd49ed69e4"},
    {file = "cffi-1.15.0-cp37-cp37m-manylinux_2_12_x86_64.manylinux2010_x86_64.whl", hash = "sha256:fd8a250edc26254fe5b33be00402e6d287f562b6a5b2152dec302fa15bb3e997"},
    {file = "cffi-1.15.0-cp37-cp37m-manylinux_2_17_aarch64.manylinux2014_aarch64.whl", hash = "sha256:91d77d2a782be4274da750752bb1650a97bfd8f291022b379bb8e01c66b4e96b"},
    {file = "cffi-1.15.0-cp37-cp37m-manylinux_2_17_ppc64le.manylinux2014_ppc64le.whl", hash = "sha256:45db3a33139e9c8f7c09234b5784a5e33d31fd6907800b316decad50af323ff2"},
    {file = "cffi-1.15.0-cp37-cp37m-manylinux_2_17_s390x.manylinux2014_s390x.whl", hash = "sha256:263cc3d821c4ab2213cbe8cd8b355a7f72a8324577dc865ef98487c1aeee2bc7"},
    {file = "cffi-1.15.0-cp37-cp37m-win32.whl", hash = "sha256:17771976e82e9f94976180f76468546834d22a7cc404b17c22df2a2c81db0c66"},
    {file = "cffi-1.15.0-cp37-cp37m-win_amd64.whl", hash = "sha256:3415c89f9204ee60cd09b235810be700e993e343a408693e80ce7f6a40108029"},
    {file = "cffi-1.15.0-cp38-cp38-macosx_10_9_x86_64.whl", hash = "sha256:4238e6dab5d6a8ba812de994bbb0a79bddbdf80994e4ce802b6f6f3142fcc880"},
    {file = "cffi-1.15.0-cp38-cp38-manylinux_2_12_i686.manylinux2010_i686.whl", hash = "sha256:0808014eb713677ec1292301ea4c81ad277b6cdf2fdd90fd540af98c0b101d20"},
    {file = "cffi-1.15.0-cp38-cp38-manylinux_2_12_x86_64.manylinux2010_x86_64.whl", hash = "sha256:57e9ac9ccc3101fac9d6014fba037473e4358ef4e89f8e181f8951a2c0162024"},
    {file = "cffi-1.15.0-cp38-cp38-manylinux_2_17_aarch64.manylinux2014_aarch64.whl", hash = "sha256:8b6c2ea03845c9f501ed1313e78de148cd3f6cad741a75d43a29b43da27f2e1e"},
    {file = "cffi-1.15.0-cp38-cp38-manylinux_2_17_ppc64le.manylinux2014_ppc64le.whl", hash = "sha256:10dffb601ccfb65262a27233ac273d552ddc4d8ae1bf93b21c94b8511bffe728"},
    {file = "cffi-1.15.0-cp38-cp38-manylinux_2_17_s390x.manylinux2014_s390x.whl", hash = "sha256:786902fb9ba7433aae840e0ed609f45c7bcd4e225ebb9c753aa39725bb3e6ad6"},
    {file = "cffi-1.15.0-cp38-cp38-win32.whl", hash = "sha256:da5db4e883f1ce37f55c667e5c0de439df76ac4cb55964655906306918e7363c"},
    {file = "cffi-1.15.0-cp38-cp38-win_amd64.whl", hash = "sha256:181dee03b1170ff1969489acf1c26533710231c58f95534e3edac87fff06c443"},
    {file = "cffi-1.15.0-cp39-cp39-macosx_10_9_x86_64.whl", hash = "sha256:45e8636704eacc432a206ac7345a5d3d2c62d95a507ec70d62f23cd91770482a"},
    {file = "cffi-1.15.0-cp39-cp39-macosx_11_0_arm64.whl", hash = "sha256:31fb708d9d7c3f49a60f04cf5b119aeefe5644daba1cd2a0fe389b674fd1de37"},
    {file = "cffi-1.15.0-cp39-cp39-manylinux_2_12_i686.manylinux2010_i686.whl", hash = "sha256:6dc2737a3674b3e344847c8686cf29e500584ccad76204efea14f451d4cc669a"},
    {file = "cffi-1.15.0-cp39-cp39-manylinux_2_12_x86_64.manylinux2010_x86_64.whl", hash = "sha256:74fdfdbfdc48d3f47148976f49fab3251e550a8720bebc99bf1483f5bfb5db3e"},
    {file = "cffi-1.15.0-cp39-cp39-manylinux_2_17_aarch64.manylinux2014_aarch64.whl", hash = "sha256:ffaa5c925128e29efbde7301d8ecaf35c8c60ffbcd6a1ffd3a552177c8e5e796"},
    {file = "cffi-1.15.0-cp39-cp39-manylinux_2_17_ppc64le.manylinux2014_ppc64le.whl", hash = "sha256:3f7d084648d77af029acb79a0ff49a0ad7e9d09057a9bf46596dac9514dc07df"},
    {file = "cffi-1.15.0-cp39-cp39-manylinux_2_17_s390x.manylinux2014_s390x.whl", hash = "sha256:ef1f279350da2c586a69d32fc8733092fd32cc8ac95139a00377841f59a3f8d8"},
    {file = "cffi-1.15.0-cp39-cp39-win32.whl", hash = "sha256:2a23af14f408d53d5e6cd4e3d9a24ff9e05906ad574822a10563efcef137979a"},
    {file = "cffi-1.15.0-cp39-cp39-win_amd64.whl", hash = "sha256:3773c4d81e6e818df2efbc7dd77325ca0dcb688116050fb2b3011218eda36139"},
    {file = "cffi-1.15.0.tar.gz", hash = "sha256:920f0d66a896c2d99f0adbb391f990a84091179542c205fa53ce5787aff87954"},
]
charset-normalizer = [
    {file = "charset-normalizer-2.0.12.tar.gz", hash = "sha256:2857e29ff0d34db842cd7ca3230549d1a697f96ee6d3fb071cfa6c7393832597"},
    {file = "charset_normalizer-2.0.12-py3-none-any.whl", hash = "sha256:6881edbebdb17b39b4eaaa821b438bf6eddffb4468cf344f09f89def34a8b1df"},
]
click = [
    {file = "click-8.1.3-py3-none-any.whl", hash = "sha256:bb4d8133cb15a609f44e8213d9b391b0809795062913b383c62be0ee95b1db48"},
    {file = "click-8.1.3.tar.gz", hash = "sha256:7682dc8afb30297001674575ea00d1814d808d6a36af415a82bd481d37ba7b8e"},
]
click-plugins = [
    {file = "click-plugins-1.1.1.tar.gz", hash = "sha256:46ab999744a9d831159c3411bb0c79346d94a444df9a3a3742e9ed63645f264b"},
    {file = "click_plugins-1.1.1-py2.py3-none-any.whl", hash = "sha256:5d262006d3222f5057fd81e1623d4443e41dcda5dc815c06b442aa3c02889fc8"},
]
cligj = [
    {file = "cligj-0.7.2-py3-none-any.whl", hash = "sha256:c1ca117dbce1fe20a5809dc96f01e1c2840f6dcc939b3ddbb1111bf330ba82df"},
    {file = "cligj-0.7.2.tar.gz", hash = "sha256:a4bc13d623356b373c2c27c53dbd9c68cae5d526270bfa71f6c6fa69669c6b27"},
]
cloudpickle = [
    {file = "cloudpickle-2.1.0-py3-none-any.whl", hash = "sha256:b5c434f75c34624eedad3a14f2be5ac3b5384774d5b0e3caf905c21479e6c4b1"},
    {file = "cloudpickle-2.1.0.tar.gz", hash = "sha256:bb233e876a58491d9590a676f93c7a5473a08f747d5ab9df7f9ce564b3e7938e"},
]
colorama = [
    {file = "colorama-0.4.4-py2.py3-none-any.whl", hash = "sha256:9f47eda37229f68eee03b24b9748937c7dc3868f906e8ba69fbcbdd3bc5dc3e2"},
    {file = "colorama-0.4.4.tar.gz", hash = "sha256:5941b2b48a20143d2267e95b1c2a7603ce057ee39fd88e7329b0c292aa16869b"},
]
colorcet = [
    {file = "colorcet-3.0.0-py2.py3-none-any.whl", hash = "sha256:074027a442921813d4328f03c200a55c8ac73d19901919abcd0c6fb67fa79664"},
    {file = "colorcet-3.0.0.tar.gz", hash = "sha256:21c522346a7aa81a603729f2996c22ac3f7822f4c8c303c59761e27d2dfcf3db"},
]
contextily = [
    {file = "contextily-1.2.0-py3-none-any.whl", hash = "sha256:f3c63082b6b2c4c7cfb58bbd0db8c57140d88eb829654bf3e04e5c53b4c5b17d"},
    {file = "contextily-1.2.0.tar.gz", hash = "sha256:234705b3f03dfa1fcb5fabe765a4a7f72be91dafe2a6e18df270be391ae355dd"},
]
cryptography = [
    {file = "cryptography-37.0.4-cp36-abi3-macosx_10_10_universal2.whl", hash = "sha256:549153378611c0cca1042f20fd9c5030d37a72f634c9326e225c9f666d472884"},
    {file = "cryptography-37.0.4-cp36-abi3-macosx_10_10_x86_64.whl", hash = "sha256:a958c52505c8adf0d3822703078580d2c0456dd1d27fabfb6f76fe63d2971cd6"},
    {file = "cryptography-37.0.4-cp36-abi3-manylinux_2_12_x86_64.manylinux2010_x86_64.whl", hash = "sha256:f721d1885ecae9078c3f6bbe8a88bc0786b6e749bf32ccec1ef2b18929a05046"},
    {file = "cryptography-37.0.4-cp36-abi3-manylinux_2_17_aarch64.manylinux2014_aarch64.manylinux_2_24_aarch64.whl", hash = "sha256:3d41b965b3380f10e4611dbae366f6dc3cefc7c9ac4e8842a806b9672ae9add5"},
    {file = "cryptography-37.0.4-cp36-abi3-manylinux_2_17_aarch64.manylinux2014_aarch64.whl", hash = "sha256:80f49023dd13ba35f7c34072fa17f604d2f19bf0989f292cedf7ab5770b87a0b"},
    {file = "cryptography-37.0.4-cp36-abi3-manylinux_2_17_x86_64.manylinux2014_x86_64.whl", hash = "sha256:f2dcb0b3b63afb6df7fd94ec6fbddac81b5492513f7b0436210d390c14d46ee8"},
    {file = "cryptography-37.0.4-cp36-abi3-manylinux_2_24_x86_64.whl", hash = "sha256:b7f8dd0d4c1f21759695c05a5ec8536c12f31611541f8904083f3dc582604280"},
    {file = "cryptography-37.0.4-cp36-abi3-musllinux_1_1_aarch64.whl", hash = "sha256:30788e070800fec9bbcf9faa71ea6d8068f5136f60029759fd8c3efec3c9dcb3"},
    {file = "cryptography-37.0.4-cp36-abi3-musllinux_1_1_x86_64.whl", hash = "sha256:190f82f3e87033821828f60787cfa42bff98404483577b591429ed99bed39d59"},
    {file = "cryptography-37.0.4-cp36-abi3-win32.whl", hash = "sha256:b62439d7cd1222f3da897e9a9fe53bbf5c104fff4d60893ad1355d4c14a24157"},
    {file = "cryptography-37.0.4-cp36-abi3-win_amd64.whl", hash = "sha256:f7a6de3e98771e183645181b3627e2563dcde3ce94a9e42a3f427d2255190327"},
    {file = "cryptography-37.0.4-pp37-pypy37_pp73-manylinux_2_17_x86_64.manylinux2014_x86_64.whl", hash = "sha256:6bc95ed67b6741b2607298f9ea4932ff157e570ef456ef7ff0ef4884a134cc4b"},
    {file = "cryptography-37.0.4-pp37-pypy37_pp73-manylinux_2_24_x86_64.whl", hash = "sha256:f8c0a6e9e1dd3eb0414ba320f85da6b0dcbd543126e30fcc546e7372a7fbf3b9"},
    {file = "cryptography-37.0.4-pp38-pypy38_pp73-macosx_10_10_x86_64.whl", hash = "sha256:e007f052ed10cc316df59bc90fbb7ff7950d7e2919c9757fd42a2b8ecf8a5f67"},
    {file = "cryptography-37.0.4-pp38-pypy38_pp73-manylinux_2_17_x86_64.manylinux2014_x86_64.whl", hash = "sha256:7bc997818309f56c0038a33b8da5c0bfbb3f1f067f315f9abd6fc07ad359398d"},
    {file = "cryptography-37.0.4-pp38-pypy38_pp73-manylinux_2_24_x86_64.whl", hash = "sha256:d204833f3c8a33bbe11eda63a54b1aad7aa7456ed769a982f21ec599ba5fa282"},
    {file = "cryptography-37.0.4-pp38-pypy38_pp73-win_amd64.whl", hash = "sha256:75976c217f10d48a8b5a8de3d70c454c249e4b91851f6838a4e48b8f41eb71aa"},
    {file = "cryptography-37.0.4-pp39-pypy39_pp73-macosx_10_10_x86_64.whl", hash = "sha256:7099a8d55cd49b737ffc99c17de504f2257e3787e02abe6d1a6d136574873441"},
    {file = "cryptography-37.0.4-pp39-pypy39_pp73-manylinux_2_17_x86_64.manylinux2014_x86_64.whl", hash = "sha256:2be53f9f5505673eeda5f2736bea736c40f051a739bfae2f92d18aed1eb54596"},
    {file = "cryptography-37.0.4-pp39-pypy39_pp73-manylinux_2_24_x86_64.whl", hash = "sha256:91ce48d35f4e3d3f1d83e29ef4a9267246e6a3be51864a5b7d2247d5086fa99a"},
    {file = "cryptography-37.0.4-pp39-pypy39_pp73-win_amd64.whl", hash = "sha256:4c590ec31550a724ef893c50f9a97a0c14e9c851c85621c5650d699a7b88f7ab"},
    {file = "cryptography-37.0.4.tar.gz", hash = "sha256:63f9c17c0e2474ccbebc9302ce2f07b55b3b3fcb211ded18a42d5764f5c10a82"},
]
cycler = [
    {file = "cycler-0.11.0-py3-none-any.whl", hash = "sha256:3a27e95f763a428a739d2add979fa7494c912a32c17c4c38c4d5f082cad165a3"},
    {file = "cycler-0.11.0.tar.gz", hash = "sha256:9c87405839a19696e837b3b818fed3f5f69f16f1eec1a1ad77e043dcea9c772f"},
]
dask = [
    {file = "dask-2022.6.1-py3-none-any.whl", hash = "sha256:fbd2707070ee8cba080a297301c3984de3d0dee211f30c81387d5fa8adc7de74"},
    {file = "dask-2022.6.1.tar.gz", hash = "sha256:6ecc4571da3e5575dd1fa1537237434908f81b929f7f2a3493a7f6eb8507903e"},
]
datashader = [
    {file = "datashader-0.14.2-py2.py3-none-any.whl", hash = "sha256:5ca46e4b6497dc5fa0439f0b01656cf874f403dd5adca95631dcb7f160809532"},
    {file = "datashader-0.14.2.tar.gz", hash = "sha256:abc68ea6e243e9a5fd9bd8cf9bd3d8e6f6460492fa2697fea4f1db71054e24b8"},
]
datashape = [
    {file = "datashape-0.5.2.tar.gz", hash = "sha256:2356ea690c3cf003c1468a243a9063144235de45b080b3652de4f3d44e57d783"},
]
debugpy = [
    {file = "debugpy-1.6.0-cp310-cp310-macosx_10_15_x86_64.whl", hash = "sha256:eb1946efac0c0c3d411cea0b5ac772fbde744109fd9520fb0c5a51979faf05ad"},
    {file = "debugpy-1.6.0-cp310-cp310-manylinux_2_5_x86_64.manylinux1_x86_64.manylinux_2_12_x86_64.manylinux2010_x86_64.whl", hash = "sha256:e3513399177dd37af4c1332df52da5da1d0c387e5927dc4c0709e26ee7302e8f"},
    {file = "debugpy-1.6.0-cp310-cp310-win32.whl", hash = "sha256:5c492235d6b68f879df3bdbdb01f25c15be15682665517c2c7d0420e5658d71f"},
    {file = "debugpy-1.6.0-cp310-cp310-win_amd64.whl", hash = "sha256:40de9ba137d355538432209d05e0f5fe5d0498dce761c39119ad4b950b51db31"},
    {file = "debugpy-1.6.0-cp37-cp37m-macosx_10_15_x86_64.whl", hash = "sha256:0d383b91efee57dbb923ba20801130cf60450a0eda60bce25bccd937de8e323a"},
    {file = "debugpy-1.6.0-cp37-cp37m-manylinux_2_5_x86_64.manylinux1_x86_64.manylinux_2_12_x86_64.manylinux2010_x86_64.whl", hash = "sha256:1ff853e60e77e1c16f85a31adb8360bb2d98ca588d7ed645b7f0985b240bdb5e"},
    {file = "debugpy-1.6.0-cp37-cp37m-win32.whl", hash = "sha256:8e972c717d95f56b6a3a7a29a5ede1ee8f2c3802f6f0e678203b0778eb322bf1"},
    {file = "debugpy-1.6.0-cp37-cp37m-win_amd64.whl", hash = "sha256:a8aaeb53e87225141fda7b9081bd87155c1debc13e2f5a532d341112d1983b65"},
    {file = "debugpy-1.6.0-cp38-cp38-macosx_10_15_x86_64.whl", hash = "sha256:132defb585b518955358321d0f42f6aa815aa15b432be27db654807707c70b2f"},
    {file = "debugpy-1.6.0-cp38-cp38-manylinux_2_5_x86_64.manylinux1_x86_64.manylinux_2_12_x86_64.manylinux2010_x86_64.whl", hash = "sha256:8ee75844242b4537beb5899f3e60a578454d1f136b99e8d57ac424573797b94a"},
    {file = "debugpy-1.6.0-cp38-cp38-win32.whl", hash = "sha256:a65a2499761d47df3e9ea9567109be6e73d412e00ac3ffcf74839f3ddfcdf028"},
    {file = "debugpy-1.6.0-cp38-cp38-win_amd64.whl", hash = "sha256:bd980d533d0ddfc451e03a3bb32acb2900049fec39afc3425b944ebf0889be62"},
    {file = "debugpy-1.6.0-cp39-cp39-macosx_10_15_x86_64.whl", hash = "sha256:245c7789a012f86210847ec7ee9f38c30a30d4c2223c3e111829a76c9006a5d0"},
    {file = "debugpy-1.6.0-cp39-cp39-manylinux_2_5_x86_64.manylinux1_x86_64.manylinux_2_12_x86_64.manylinux2010_x86_64.whl", hash = "sha256:0e3aa2368883e83e7b689ddff3cafb595f7b711f6a065886b46a96a7fef874e7"},
    {file = "debugpy-1.6.0-cp39-cp39-win32.whl", hash = "sha256:72bcfa97f3afa0064afc77ab811f48ad4a06ac330f290b675082c24437730366"},
    {file = "debugpy-1.6.0-cp39-cp39-win_amd64.whl", hash = "sha256:30abefefd2ff5a5481162d613cb70e60e2fa80a5eb4c994717c0f008ed25d2e1"},
    {file = "debugpy-1.6.0-py2.py3-none-any.whl", hash = "sha256:4de7777842da7e08652f2776c552070bbdd758557fdec73a15d7be0e4aab95ce"},
    {file = "debugpy-1.6.0.zip", hash = "sha256:7b79c40852991f7b6c3ea65845ed0f5f6b731c37f4f9ad9c61e2ab4bd48a9275"},
]
decorator = [
    {file = "decorator-5.1.1-py3-none-any.whl", hash = "sha256:b8c3f85900b9dc423225913c5aace94729fe1fa9763b38939a95226f02d37186"},
    {file = "decorator-5.1.1.tar.gz", hash = "sha256:637996211036b6385ef91435e4fae22989472f9d571faba8927ba8253acbc330"},
]
defusedxml = [
    {file = "defusedxml-0.7.1-py2.py3-none-any.whl", hash = "sha256:a352e7e428770286cc899e2542b6cdaedb2b4953ff269a210103ec58f6198a61"},
    {file = "defusedxml-0.7.1.tar.gz", hash = "sha256:1bb3032db185915b62d7c6209c5a8792be6a32ab2fedacc84e01b52c51aa3e69"},
]
distributed = [
    {file = "distributed-2022.6.1-py3-none-any.whl", hash = "sha256:4c614050e86ac8a0230418625f313a71dffdcd9cfb3b7128a33b7faa611a686c"},
    {file = "distributed-2022.6.1.tar.gz", hash = "sha256:c4efd70aeb072725e683bca1c2de8173cd577018a7a5c3795886a5691e70bc37"},
]
docutils = [
    {file = "docutils-0.17.1-py2.py3-none-any.whl", hash = "sha256:cf316c8370a737a022b72b56874f6602acf974a37a9fba42ec2876387549fc61"},
    {file = "docutils-0.17.1.tar.gz", hash = "sha256:686577d2e4c32380bb50cbb22f575ed742d58168cee37e99117a854bcd88f125"},
]
entrypoints = [
    {file = "entrypoints-0.4-py3-none-any.whl", hash = "sha256:f174b5ff827504fd3cd97cc3f8649f3693f51538c7e4bdf3ef002c8429d42f9f"},
    {file = "entrypoints-0.4.tar.gz", hash = "sha256:b706eddaa9218a19ebcd67b56818f05bb27589b1ca9e8d797b74affad4ccacd4"},
]
executing = [
    {file = "executing-0.8.3-py2.py3-none-any.whl", hash = "sha256:d1eef132db1b83649a3905ca6dd8897f71ac6f8cac79a7e58a1a09cf137546c9"},
    {file = "executing-0.8.3.tar.gz", hash = "sha256:c6554e21c6b060590a6d3be4b82fb78f8f0194d809de5ea7df1c093763311501"},
]
fastjsonschema = [
    {file = "fastjsonschema-2.15.3-py3-none-any.whl", hash = "sha256:ddb0b1d8243e6e3abb822bd14e447a89f4ab7439342912d590444831fa00b6a0"},
    {file = "fastjsonschema-2.15.3.tar.gz", hash = "sha256:0a572f0836962d844c1fc435e200b2e4f4677e4e6611a2e3bdd01ba697c275ec"},
]
fiona = [
    {file = "Fiona-1.8.21-cp310-cp310-macosx_10_10_x86_64.whl", hash = "sha256:39c656421e25b4d0d73d0b6acdcbf9848e71f3d9b74f44c27d2d516d463409ae"},
    {file = "Fiona-1.8.21-cp310-cp310-manylinux_2_17_x86_64.manylinux2014_x86_64.whl", hash = "sha256:43b1d2e45506e56cf3a9f59ba5d6f7981f3f75f4725d1e6cb9a33ba856371ebd"},
    {file = "Fiona-1.8.21-cp36-cp36m-macosx_10_10_x86_64.whl", hash = "sha256:315e186cb880a8128e110312eb92f5956bbc54d7152af999d3483b463758d6f9"},
    {file = "Fiona-1.8.21-cp36-cp36m-manylinux_2_17_x86_64.manylinux2014_x86_64.whl", hash = "sha256:9fb2407623c4f44732a33b3f056f8c58c54152b51f0324bf8f10945e711eb549"},
    {file = "Fiona-1.8.21-cp37-cp37m-macosx_10_10_x86_64.whl", hash = "sha256:b69054ed810eb7339d7effa88589afca48003206d7627d0b0b149715fc3fde41"},
    {file = "Fiona-1.8.21-cp37-cp37m-manylinux2014_x86_64.whl", hash = "sha256:11532ccfda1073d3f5f558e4bb78d45b268e8680fd6e14993a394c564ddbd069"},
    {file = "Fiona-1.8.21-cp38-cp38-macosx_10_10_x86_64.whl", hash = "sha256:3789523c811809a6e2e170cf9c437631f959f4c7a868f024081612d30afab468"},
    {file = "Fiona-1.8.21-cp38-cp38-manylinux_2_17_x86_64.manylinux2014_x86_64.whl", hash = "sha256:085f18d943097ac3396f3f9664ac1ae04ad0ff272f54829f03442187f01b6116"},
    {file = "Fiona-1.8.21-cp39-cp39-macosx_10_10_x86_64.whl", hash = "sha256:388acc9fa07ba7858d508dfe826d4b04d813818bced16c4049de19cc7ca322ef"},
    {file = "Fiona-1.8.21-cp39-cp39-manylinux_2_17_x86_64.manylinux2014_x86_64.whl", hash = "sha256:40b4eaf5b88407421d6c9e707520abd2ff16d7cd43efb59cd398aa41d2de332c"},
    {file = "Fiona-1.8.21.tar.gz", hash = "sha256:3a0edca2a7a070db405d71187214a43d2333a57b4097544a3fcc282066a58bfc"},
]
fonttools = [
    {file = "fonttools-4.35.0-py3-none-any.whl", hash = "sha256:0292e391c1b46f2308bda20ea2a2dd5253725e7e2d3a1928b631338eb318eb22"},
    {file = "fonttools-4.35.0.zip", hash = "sha256:1cfb335c0abdeb6231191dc4f9d7ce1173e2ac94b335c617e045b96f9c974aea"},
]
frozenlist = [
    {file = "frozenlist-1.3.1-cp310-cp310-macosx_10_9_universal2.whl", hash = "sha256:5f271c93f001748fc26ddea409241312a75e13466b06c94798d1a341cf0e6989"},
    {file = "frozenlist-1.3.1-cp310-cp310-macosx_10_9_x86_64.whl", hash = "sha256:9c6ef8014b842f01f5d2b55315f1af5cbfde284eb184075c189fd657c2fd8204"},
    {file = "frozenlist-1.3.1-cp310-cp310-macosx_11_0_arm64.whl", hash = "sha256:219a9676e2eae91cb5cc695a78b4cb43d8123e4160441d2b6ce8d2c70c60e2f3"},
    {file = "frozenlist-1.3.1-cp310-cp310-manylinux_2_17_aarch64.manylinux2014_aarch64.whl", hash = "sha256:b47d64cdd973aede3dd71a9364742c542587db214e63b7529fbb487ed67cddd9"},
    {file = "frozenlist-1.3.1-cp310-cp310-manylinux_2_17_ppc64le.manylinux2014_ppc64le.whl", hash = "sha256:2af6f7a4e93f5d08ee3f9152bce41a6015b5cf87546cb63872cc19b45476e98a"},
    {file = "frozenlist-1.3.1-cp310-cp310-manylinux_2_17_s390x.manylinux2014_s390x.whl", hash = "sha256:a718b427ff781c4f4e975525edb092ee2cdef6a9e7bc49e15063b088961806f8"},
    {file = "frozenlist-1.3.1-cp310-cp310-manylinux_2_5_i686.manylinux1_i686.manylinux_2_17_i686.manylinux2014_i686.whl", hash = "sha256:c56c299602c70bc1bb5d1e75f7d8c007ca40c9d7aebaf6e4ba52925d88ef826d"},
    {file = "frozenlist-1.3.1-cp310-cp310-manylinux_2_5_x86_64.manylinux1_x86_64.manylinux_2_17_x86_64.manylinux2014_x86_64.whl", hash = "sha256:717470bfafbb9d9be624da7780c4296aa7935294bd43a075139c3d55659038ca"},
    {file = "frozenlist-1.3.1-cp310-cp310-musllinux_1_1_aarch64.whl", hash = "sha256:31b44f1feb3630146cffe56344704b730c33e042ffc78d21f2125a6a91168131"},
    {file = "frozenlist-1.3.1-cp310-cp310-musllinux_1_1_i686.whl", hash = "sha256:c3b31180b82c519b8926e629bf9f19952c743e089c41380ddca5db556817b221"},
    {file = "frozenlist-1.3.1-cp310-cp310-musllinux_1_1_ppc64le.whl", hash = "sha256:d82bed73544e91fb081ab93e3725e45dd8515c675c0e9926b4e1f420a93a6ab9"},
    {file = "frozenlist-1.3.1-cp310-cp310-musllinux_1_1_s390x.whl", hash = "sha256:49459f193324fbd6413e8e03bd65789e5198a9fa3095e03f3620dee2f2dabff2"},
    {file = "frozenlist-1.3.1-cp310-cp310-musllinux_1_1_x86_64.whl", hash = "sha256:94e680aeedc7fd3b892b6fa8395b7b7cc4b344046c065ed4e7a1e390084e8cb5"},
    {file = "frozenlist-1.3.1-cp310-cp310-win32.whl", hash = "sha256:fabb953ab913dadc1ff9dcc3a7a7d3dc6a92efab3a0373989b8063347f8705be"},
    {file = "frozenlist-1.3.1-cp310-cp310-win_amd64.whl", hash = "sha256:eee0c5ecb58296580fc495ac99b003f64f82a74f9576a244d04978a7e97166db"},
    {file = "frozenlist-1.3.1-cp37-cp37m-macosx_10_9_x86_64.whl", hash = "sha256:0bc75692fb3770cf2b5856a6c2c9de967ca744863c5e89595df64e252e4b3944"},
    {file = "frozenlist-1.3.1-cp37-cp37m-manylinux_2_17_aarch64.manylinux2014_aarch64.whl", hash = "sha256:086ca1ac0a40e722d6833d4ce74f5bf1aba2c77cbfdc0cd83722ffea6da52a04"},
    {file = "frozenlist-1.3.1-cp37-cp37m-manylinux_2_17_ppc64le.manylinux2014_ppc64le.whl", hash = "sha256:1b51eb355e7f813bcda00276b0114c4172872dc5fb30e3fea059b9367c18fbcb"},
    {file = "frozenlist-1.3.1-cp37-cp37m-manylinux_2_17_s390x.manylinux2014_s390x.whl", hash = "sha256:74140933d45271c1a1283f708c35187f94e1256079b3c43f0c2267f9db5845ff"},
    {file = "frozenlist-1.3.1-cp37-cp37m-manylinux_2_5_i686.manylinux1_i686.manylinux_2_17_i686.manylinux2014_i686.whl", hash = "sha256:ee4c5120ddf7d4dd1eaf079af3af7102b56d919fa13ad55600a4e0ebe532779b"},
    {file = "frozenlist-1.3.1-cp37-cp37m-manylinux_2_5_x86_64.manylinux1_x86_64.manylinux_2_17_x86_64.manylinux2014_x86_64.whl", hash = "sha256:97d9e00f3ac7c18e685320601f91468ec06c58acc185d18bb8e511f196c8d4b2"},
    {file = "frozenlist-1.3.1-cp37-cp37m-musllinux_1_1_aarch64.whl", hash = "sha256:6e19add867cebfb249b4e7beac382d33215d6d54476bb6be46b01f8cafb4878b"},
    {file = "frozenlist-1.3.1-cp37-cp37m-musllinux_1_1_i686.whl", hash = "sha256:a027f8f723d07c3f21963caa7d585dcc9b089335565dabe9c814b5f70c52705a"},
    {file = "frozenlist-1.3.1-cp37-cp37m-musllinux_1_1_ppc64le.whl", hash = "sha256:61d7857950a3139bce035ad0b0945f839532987dfb4c06cfe160254f4d19df03"},
    {file = "frozenlist-1.3.1-cp37-cp37m-musllinux_1_1_s390x.whl", hash = "sha256:53b2b45052e7149ee8b96067793db8ecc1ae1111f2f96fe1f88ea5ad5fd92d10"},
    {file = "frozenlist-1.3.1-cp37-cp37m-musllinux_1_1_x86_64.whl", hash = "sha256:bbb1a71b1784e68870800b1bc9f3313918edc63dbb8f29fbd2e767ce5821696c"},
    {file = "frozenlist-1.3.1-cp37-cp37m-win32.whl", hash = "sha256:ab6fa8c7871877810e1b4e9392c187a60611fbf0226a9e0b11b7b92f5ac72792"},
    {file = "frozenlist-1.3.1-cp37-cp37m-win_amd64.whl", hash = "sha256:f89139662cc4e65a4813f4babb9ca9544e42bddb823d2ec434e18dad582543bc"},
    {file = "frozenlist-1.3.1-cp38-cp38-macosx_10_9_universal2.whl", hash = "sha256:4c0c99e31491a1d92cde8648f2e7ccad0e9abb181f6ac3ddb9fc48b63301808e"},
    {file = "frozenlist-1.3.1-cp38-cp38-macosx_10_9_x86_64.whl", hash = "sha256:61e8cb51fba9f1f33887e22488bad1e28dd8325b72425f04517a4d285a04c519"},
    {file = "frozenlist-1.3.1-cp38-cp38-macosx_11_0_arm64.whl", hash = "sha256:cc2f3e368ee5242a2cbe28323a866656006382872c40869b49b265add546703f"},
    {file = "frozenlist-1.3.1-cp38-cp38-manylinux_2_17_aarch64.manylinux2014_aarch64.whl", hash = "sha256:58fb94a01414cddcdc6839807db77ae8057d02ddafc94a42faee6004e46c9ba8"},
    {file = "frozenlist-1.3.1-cp38-cp38-manylinux_2_17_ppc64le.manylinux2014_ppc64le.whl", hash = "sha256:022178b277cb9277d7d3b3f2762d294f15e85cd2534047e68a118c2bb0058f3e"},
    {file = "frozenlist-1.3.1-cp38-cp38-manylinux_2_17_s390x.manylinux2014_s390x.whl", hash = "sha256:572ce381e9fe027ad5e055f143763637dcbac2542cfe27f1d688846baeef5170"},
    {file = "frozenlist-1.3.1-cp38-cp38-manylinux_2_5_i686.manylinux1_i686.manylinux_2_17_i686.manylinux2014_i686.whl", hash = "sha256:19127f8dcbc157ccb14c30e6f00392f372ddb64a6ffa7106b26ff2196477ee9f"},
    {file = "frozenlist-1.3.1-cp38-cp38-manylinux_2_5_x86_64.manylinux1_x86_64.manylinux_2_17_x86_64.manylinux2014_x86_64.whl", hash = "sha256:42719a8bd3792744c9b523674b752091a7962d0d2d117f0b417a3eba97d1164b"},
    {file = "frozenlist-1.3.1-cp38-cp38-musllinux_1_1_aarch64.whl", hash = "sha256:2743bb63095ef306041c8f8ea22bd6e4d91adabf41887b1ad7886c4c1eb43d5f"},
    {file = "frozenlist-1.3.1-cp38-cp38-musllinux_1_1_i686.whl", hash = "sha256:fa47319a10e0a076709644a0efbcaab9e91902c8bd8ef74c6adb19d320f69b83"},
    {file = "frozenlist-1.3.1-cp38-cp38-musllinux_1_1_ppc64le.whl", hash = "sha256:52137f0aea43e1993264a5180c467a08a3e372ca9d378244c2d86133f948b26b"},
    {file = "frozenlist-1.3.1-cp38-cp38-musllinux_1_1_s390x.whl", hash = "sha256:f5abc8b4d0c5b556ed8cd41490b606fe99293175a82b98e652c3f2711b452988"},
    {file = "frozenlist-1.3.1-cp38-cp38-musllinux_1_1_x86_64.whl", hash = "sha256:1e1cf7bc8cbbe6ce3881863671bac258b7d6bfc3706c600008925fb799a256e2"},
    {file = "frozenlist-1.3.1-cp38-cp38-win32.whl", hash = "sha256:0dde791b9b97f189874d654c55c24bf7b6782343e14909c84beebd28b7217845"},
    {file = "frozenlist-1.3.1-cp38-cp38-win_amd64.whl", hash = "sha256:9494122bf39da6422b0972c4579e248867b6b1b50c9b05df7e04a3f30b9a413d"},
    {file = "frozenlist-1.3.1-cp39-cp39-macosx_10_9_universal2.whl", hash = "sha256:31bf9539284f39ff9398deabf5561c2b0da5bb475590b4e13dd8b268d7a3c5c1"},
    {file = "frozenlist-1.3.1-cp39-cp39-macosx_10_9_x86_64.whl", hash = "sha256:e0c8c803f2f8db7217898d11657cb6042b9b0553a997c4a0601f48a691480fab"},
    {file = "frozenlist-1.3.1-cp39-cp39-macosx_11_0_arm64.whl", hash = "sha256:da5ba7b59d954f1f214d352308d1d86994d713b13edd4b24a556bcc43d2ddbc3"},
    {file = "frozenlist-1.3.1-cp39-cp39-manylinux_2_17_aarch64.manylinux2014_aarch64.whl", hash = "sha256:74e6b2b456f21fc93ce1aff2b9728049f1464428ee2c9752a4b4f61e98c4db96"},
    {file = "frozenlist-1.3.1-cp39-cp39-manylinux_2_17_ppc64le.manylinux2014_ppc64le.whl", hash = "sha256:526d5f20e954d103b1d47232e3839f3453c02077b74203e43407b962ab131e7b"},
    {file = "frozenlist-1.3.1-cp39-cp39-manylinux_2_17_s390x.manylinux2014_s390x.whl", hash = "sha256:b499c6abe62a7a8d023e2c4b2834fce78a6115856ae95522f2f974139814538c"},
    {file = "frozenlist-1.3.1-cp39-cp39-manylinux_2_5_i686.manylinux1_i686.manylinux_2_17_i686.manylinux2014_i686.whl", hash = "sha256:ab386503f53bbbc64d1ad4b6865bf001414930841a870fc97f1546d4d133f141"},
    {file = "frozenlist-1.3.1-cp39-cp39-manylinux_2_5_x86_64.manylinux1_x86_64.manylinux_2_17_x86_64.manylinux2014_x86_64.whl", hash = "sha256:5f63c308f82a7954bf8263a6e6de0adc67c48a8b484fab18ff87f349af356efd"},
    {file = "frozenlist-1.3.1-cp39-cp39-musllinux_1_1_aarch64.whl", hash = "sha256:12607804084d2244a7bd4685c9d0dca5df17a6a926d4f1967aa7978b1028f89f"},
    {file = "frozenlist-1.3.1-cp39-cp39-musllinux_1_1_i686.whl", hash = "sha256:da1cdfa96425cbe51f8afa43e392366ed0b36ce398f08b60de6b97e3ed4affef"},
    {file = "frozenlist-1.3.1-cp39-cp39-musllinux_1_1_ppc64le.whl", hash = "sha256:f810e764617b0748b49a731ffaa525d9bb36ff38332411704c2400125af859a6"},
    {file = "frozenlist-1.3.1-cp39-cp39-musllinux_1_1_s390x.whl", hash = "sha256:35c3d79b81908579beb1fb4e7fcd802b7b4921f1b66055af2578ff7734711cfa"},
    {file = "frozenlist-1.3.1-cp39-cp39-musllinux_1_1_x86_64.whl", hash = "sha256:c92deb5d9acce226a501b77307b3b60b264ca21862bd7d3e0c1f3594022f01bc"},
    {file = "frozenlist-1.3.1-cp39-cp39-win32.whl", hash = "sha256:5e77a8bd41e54b05e4fb2708dc6ce28ee70325f8c6f50f3df86a44ecb1d7a19b"},
    {file = "frozenlist-1.3.1-cp39-cp39-win_amd64.whl", hash = "sha256:625d8472c67f2d96f9a4302a947f92a7adbc1e20bedb6aff8dbc8ff039ca6189"},
    {file = "frozenlist-1.3.1.tar.gz", hash = "sha256:3a735e4211a04ccfa3f4833547acdf5d2f863bfeb01cfd3edaffbc251f15cec8"},
]
fsspec = [
    {file = "fsspec-2022.5.0-py3-none-any.whl", hash = "sha256:2c198c50eb541a80bbd03540b07602c4a957366f3fb416a1f270d34bd4ff0926"},
    {file = "fsspec-2022.5.0.tar.gz", hash = "sha256:7a5459c75c44e760fbe6a3ccb1f37e81e023cde7da8ba20401258d877ec483b4"},
]
geographiclib = [
    {file = "geographiclib-1.52-py3-none-any.whl", hash = "sha256:8f441c527b0b8a26cd96c965565ff0513d1e4d9952b704bf449409e5015c77b7"},
    {file = "geographiclib-1.52.tar.gz", hash = "sha256:ac400d672b8954b0306bca890b088bb8ba2a757dc8133cca0b878f34b33b2740"},
]
geopandas = [
    {file = "geopandas-0.11.0-py3-none-any.whl", hash = "sha256:0991f279d4f9e3a04e3666f32b1ac64d6ba439933da3d9654a26031e0ccea5dc"},
    {file = "geopandas-0.11.0.tar.gz", hash = "sha256:562fe7dc19a6e0f61532d654c4752f7bf46e0714990c5844fe3de3f9c99cb873"},
]
geopy = [
    {file = "geopy-2.2.0-py3-none-any.whl", hash = "sha256:8f1f949082b964385de61fcc3a667a6a9a6e242beb1ae8972449f164b2ba0e89"},
    {file = "geopy-2.2.0.tar.gz", hash = "sha256:58b7edf526b8c32e33126570b5f4fcdfaa29d4416506064777ae8d84cd103fdd"},
]
gitdb = [
    {file = "gitdb-4.0.9-py3-none-any.whl", hash = "sha256:8033ad4e853066ba6ca92050b9df2f89301b8fc8bf7e9324d412a63f8bf1a8fd"},
    {file = "gitdb-4.0.9.tar.gz", hash = "sha256:bac2fd45c0a1c9cf619e63a90d62bdc63892ef92387424b855792a6cabe789aa"},
]
gitpython = [
    {file = "GitPython-3.1.27-py3-none-any.whl", hash = "sha256:5b68b000463593e05ff2b261acff0ff0972df8ab1b70d3cdbd41b546c8b8fc3d"},
    {file = "GitPython-3.1.27.tar.gz", hash = "sha256:1c885ce809e8ba2d88a29befeb385fcea06338d3640712b59ca623c220bb5704"},
]
graphviz = [
    {file = "graphviz-0.20.1-py3-none-any.whl", hash = "sha256:587c58a223b51611c0cf461132da386edd896a029524ca61a1462b880bf97977"},
    {file = "graphviz-0.20.1.zip", hash = "sha256:8c58f14adaa3b947daf26c19bc1e98c4e0702cdc31cf99153e6f06904d492bf8"},
]
greenlet = [
    {file = "greenlet-1.1.2-cp27-cp27m-macosx_10_14_x86_64.whl", hash = "sha256:58df5c2a0e293bf665a51f8a100d3e9956febfbf1d9aaf8c0677cf70218910c6"},
    {file = "greenlet-1.1.2-cp27-cp27m-manylinux1_x86_64.whl", hash = "sha256:aec52725173bd3a7b56fe91bc56eccb26fbdff1386ef123abb63c84c5b43b63a"},
    {file = "greenlet-1.1.2-cp27-cp27m-manylinux2010_x86_64.whl", hash = "sha256:833e1551925ed51e6b44c800e71e77dacd7e49181fdc9ac9a0bf3714d515785d"},
    {file = "greenlet-1.1.2-cp27-cp27m-win32.whl", hash = "sha256:aa5b467f15e78b82257319aebc78dd2915e4c1436c3c0d1ad6f53e47ba6e2713"},
    {file = "greenlet-1.1.2-cp27-cp27m-win_amd64.whl", hash = "sha256:40b951f601af999a8bf2ce8c71e8aaa4e8c6f78ff8afae7b808aae2dc50d4c40"},
    {file = "greenlet-1.1.2-cp27-cp27mu-manylinux1_x86_64.whl", hash = "sha256:95e69877983ea39b7303570fa6760f81a3eec23d0e3ab2021b7144b94d06202d"},
    {file = "greenlet-1.1.2-cp27-cp27mu-manylinux2010_x86_64.whl", hash = "sha256:356b3576ad078c89a6107caa9c50cc14e98e3a6c4874a37c3e0273e4baf33de8"},
    {file = "greenlet-1.1.2-cp310-cp310-macosx_10_14_x86_64.whl", hash = "sha256:8639cadfda96737427330a094476d4c7a56ac03de7265622fcf4cfe57c8ae18d"},
    {file = "greenlet-1.1.2-cp310-cp310-manylinux_2_17_aarch64.manylinux2014_aarch64.whl", hash = "sha256:97e5306482182170ade15c4b0d8386ded995a07d7cc2ca8f27958d34d6736497"},
    {file = "greenlet-1.1.2-cp310-cp310-manylinux_2_17_ppc64le.manylinux2014_ppc64le.whl", hash = "sha256:e6a36bb9474218c7a5b27ae476035497a6990e21d04c279884eb10d9b290f1b1"},
    {file = "greenlet-1.1.2-cp310-cp310-manylinux_2_17_x86_64.manylinux2014_x86_64.whl", hash = "sha256:abb7a75ed8b968f3061327c433a0fbd17b729947b400747c334a9c29a9af6c58"},
    {file = "greenlet-1.1.2-cp310-cp310-musllinux_1_1_x86_64.whl", hash = "sha256:b336501a05e13b616ef81ce329c0e09ac5ed8c732d9ba7e3e983fcc1a9e86965"},
    {file = "greenlet-1.1.2-cp310-cp310-win_amd64.whl", hash = "sha256:14d4f3cd4e8b524ae9b8aa567858beed70c392fdec26dbdb0a8a418392e71708"},
    {file = "greenlet-1.1.2-cp35-cp35m-macosx_10_14_x86_64.whl", hash = "sha256:17ff94e7a83aa8671a25bf5b59326ec26da379ace2ebc4411d690d80a7fbcf23"},
    {file = "greenlet-1.1.2-cp35-cp35m-manylinux1_x86_64.whl", hash = "sha256:9f3cba480d3deb69f6ee2c1825060177a22c7826431458c697df88e6aeb3caee"},
    {file = "greenlet-1.1.2-cp35-cp35m-manylinux2010_x86_64.whl", hash = "sha256:fa877ca7f6b48054f847b61d6fa7bed5cebb663ebc55e018fda12db09dcc664c"},
    {file = "greenlet-1.1.2-cp35-cp35m-win32.whl", hash = "sha256:7cbd7574ce8e138bda9df4efc6bf2ab8572c9aff640d8ecfece1b006b68da963"},
    {file = "greenlet-1.1.2-cp35-cp35m-win_amd64.whl", hash = "sha256:903bbd302a2378f984aef528f76d4c9b1748f318fe1294961c072bdc7f2ffa3e"},
    {file = "greenlet-1.1.2-cp36-cp36m-macosx_10_14_x86_64.whl", hash = "sha256:049fe7579230e44daef03a259faa24511d10ebfa44f69411d99e6a184fe68073"},
    {file = "greenlet-1.1.2-cp36-cp36m-manylinux1_x86_64.whl", hash = "sha256:dd0b1e9e891f69e7675ba5c92e28b90eaa045f6ab134ffe70b52e948aa175b3c"},
    {file = "greenlet-1.1.2-cp36-cp36m-manylinux2010_x86_64.whl", hash = "sha256:7418b6bfc7fe3331541b84bb2141c9baf1ec7132a7ecd9f375912eca810e714e"},
    {file = "greenlet-1.1.2-cp36-cp36m-manylinux_2_17_aarch64.manylinux2014_aarch64.whl", hash = "sha256:f9d29ca8a77117315101425ec7ec2a47a22ccf59f5593378fc4077ac5b754fce"},
    {file = "greenlet-1.1.2-cp36-cp36m-manylinux_2_17_ppc64le.manylinux2014_ppc64le.whl", hash = "sha256:21915eb821a6b3d9d8eefdaf57d6c345b970ad722f856cd71739493ce003ad08"},
    {file = "greenlet-1.1.2-cp36-cp36m-manylinux_2_17_x86_64.manylinux2014_x86_64.whl", hash = "sha256:eff9d20417ff9dcb0d25e2defc2574d10b491bf2e693b4e491914738b7908168"},
    {file = "greenlet-1.1.2-cp36-cp36m-musllinux_1_1_x86_64.whl", hash = "sha256:b8c008de9d0daba7b6666aa5bbfdc23dcd78cafc33997c9b7741ff6353bafb7f"},
    {file = "greenlet-1.1.2-cp36-cp36m-win32.whl", hash = "sha256:32ca72bbc673adbcfecb935bb3fb1b74e663d10a4b241aaa2f5a75fe1d1f90aa"},
    {file = "greenlet-1.1.2-cp36-cp36m-win_amd64.whl", hash = "sha256:f0214eb2a23b85528310dad848ad2ac58e735612929c8072f6093f3585fd342d"},
    {file = "greenlet-1.1.2-cp37-cp37m-macosx_10_14_x86_64.whl", hash = "sha256:b92e29e58bef6d9cfd340c72b04d74c4b4e9f70c9fa7c78b674d1fec18896dc4"},
    {file = "greenlet-1.1.2-cp37-cp37m-manylinux1_x86_64.whl", hash = "sha256:fdcec0b8399108577ec290f55551d926d9a1fa6cad45882093a7a07ac5ec147b"},
    {file = "greenlet-1.1.2-cp37-cp37m-manylinux2010_x86_64.whl", hash = "sha256:93f81b134a165cc17123626ab8da2e30c0455441d4ab5576eed73a64c025b25c"},
    {file = "greenlet-1.1.2-cp37-cp37m-manylinux_2_17_aarch64.manylinux2014_aarch64.whl", hash = "sha256:1e12bdc622676ce47ae9abbf455c189e442afdde8818d9da983085df6312e7a1"},
    {file = "greenlet-1.1.2-cp37-cp37m-manylinux_2_17_ppc64le.manylinux2014_ppc64le.whl", hash = "sha256:8c790abda465726cfb8bb08bd4ca9a5d0a7bd77c7ac1ca1b839ad823b948ea28"},
    {file = "greenlet-1.1.2-cp37-cp37m-manylinux_2_17_x86_64.manylinux2014_x86_64.whl", hash = "sha256:f276df9830dba7a333544bd41070e8175762a7ac20350786b322b714b0e654f5"},
    {file = "greenlet-1.1.2-cp37-cp37m-musllinux_1_1_x86_64.whl", hash = "sha256:8c5d5b35f789a030ebb95bff352f1d27a93d81069f2adb3182d99882e095cefe"},
    {file = "greenlet-1.1.2-cp37-cp37m-win32.whl", hash = "sha256:64e6175c2e53195278d7388c454e0b30997573f3f4bd63697f88d855f7a6a1fc"},
    {file = "greenlet-1.1.2-cp37-cp37m-win_amd64.whl", hash = "sha256:b11548073a2213d950c3f671aa88e6f83cda6e2fb97a8b6317b1b5b33d850e06"},
    {file = "greenlet-1.1.2-cp38-cp38-macosx_10_14_x86_64.whl", hash = "sha256:9633b3034d3d901f0a46b7939f8c4d64427dfba6bbc5a36b1a67364cf148a1b0"},
    {file = "greenlet-1.1.2-cp38-cp38-manylinux1_x86_64.whl", hash = "sha256:eb6ea6da4c787111adf40f697b4e58732ee0942b5d3bd8f435277643329ba627"},
    {file = "greenlet-1.1.2-cp38-cp38-manylinux2010_x86_64.whl", hash = "sha256:f3acda1924472472ddd60c29e5b9db0cec629fbe3c5c5accb74d6d6d14773478"},
    {file = "greenlet-1.1.2-cp38-cp38-manylinux_2_17_aarch64.manylinux2014_aarch64.whl", hash = "sha256:e859fcb4cbe93504ea18008d1df98dee4f7766db66c435e4882ab35cf70cac43"},
    {file = "greenlet-1.1.2-cp38-cp38-manylinux_2_17_ppc64le.manylinux2014_ppc64le.whl", hash = "sha256:00e44c8afdbe5467e4f7b5851be223be68adb4272f44696ee71fe46b7036a711"},
    {file = "greenlet-1.1.2-cp38-cp38-manylinux_2_17_x86_64.manylinux2014_x86_64.whl", hash = "sha256:ec8c433b3ab0419100bd45b47c9c8551248a5aee30ca5e9d399a0b57ac04651b"},
    {file = "greenlet-1.1.2-cp38-cp38-musllinux_1_1_x86_64.whl", hash = "sha256:2bde6792f313f4e918caabc46532aa64aa27a0db05d75b20edfc5c6f46479de2"},
    {file = "greenlet-1.1.2-cp38-cp38-win32.whl", hash = "sha256:288c6a76705dc54fba69fbcb59904ae4ad768b4c768839b8ca5fdadec6dd8cfd"},
    {file = "greenlet-1.1.2-cp38-cp38-win_amd64.whl", hash = "sha256:8d2f1fb53a421b410751887eb4ff21386d119ef9cde3797bf5e7ed49fb51a3b3"},
    {file = "greenlet-1.1.2-cp39-cp39-macosx_10_14_x86_64.whl", hash = "sha256:166eac03e48784a6a6e0e5f041cfebb1ab400b394db188c48b3a84737f505b67"},
    {file = "greenlet-1.1.2-cp39-cp39-manylinux1_x86_64.whl", hash = "sha256:572e1787d1460da79590bf44304abbc0a2da944ea64ec549188fa84d89bba7ab"},
    {file = "greenlet-1.1.2-cp39-cp39-manylinux2010_x86_64.whl", hash = "sha256:be5f425ff1f5f4b3c1e33ad64ab994eed12fc284a6ea71c5243fd564502ecbe5"},
    {file = "greenlet-1.1.2-cp39-cp39-manylinux_2_17_aarch64.manylinux2014_aarch64.whl", hash = "sha256:b1692f7d6bc45e3200844be0dba153612103db241691088626a33ff1f24a0d88"},
    {file = "greenlet-1.1.2-cp39-cp39-manylinux_2_17_ppc64le.manylinux2014_ppc64le.whl", hash = "sha256:7227b47e73dedaa513cdebb98469705ef0d66eb5a1250144468e9c3097d6b59b"},
    {file = "greenlet-1.1.2-cp39-cp39-manylinux_2_17_x86_64.manylinux2014_x86_64.whl", hash = "sha256:7ff61ff178250f9bb3cd89752df0f1dd0e27316a8bd1465351652b1b4a4cdfd3"},
    {file = "greenlet-1.1.2-cp39-cp39-musllinux_1_1_x86_64.whl", hash = "sha256:0051c6f1f27cb756ffc0ffbac7d2cd48cb0362ac1736871399a739b2885134d3"},
    {file = "greenlet-1.1.2-cp39-cp39-win32.whl", hash = "sha256:f70a9e237bb792c7cc7e44c531fd48f5897961701cdaa06cf22fc14965c496cf"},
    {file = "greenlet-1.1.2-cp39-cp39-win_amd64.whl", hash = "sha256:013d61294b6cd8fe3242932c1c5e36e5d1db2c8afb58606c5a67efce62c1f5fd"},
    {file = "greenlet-1.1.2.tar.gz", hash = "sha256:e30f5ea4ae2346e62cedde8794a56858a67b878dd79f7df76a0767e356b1744a"},
]
heapdict = [
    {file = "HeapDict-1.0.1-py3-none-any.whl", hash = "sha256:6065f90933ab1bb7e50db403b90cab653c853690c5992e69294c2de2b253fc92"},
    {file = "HeapDict-1.0.1.tar.gz", hash = "sha256:8495f57b3e03d8e46d5f1b2cc62ca881aca392fd5cc048dc0aa2e1a6d23ecdb6"},
]
idna = [
    {file = "idna-3.3-py3-none-any.whl", hash = "sha256:84d9dd047ffa80596e0f246e2eab0b391788b0503584e8945f2368256d2735ff"},
    {file = "idna-3.3.tar.gz", hash = "sha256:9d643ff0a55b762d5cdb124b8eaa99c66322e2157b69160bc32796e824360e6d"},
]
imagesize = [
    {file = "imagesize-1.3.0-py2.py3-none-any.whl", hash = "sha256:1db2f82529e53c3e929e8926a1fa9235aa82d0bd0c580359c67ec31b2fddaa8c"},
    {file = "imagesize-1.3.0.tar.gz", hash = "sha256:cd1750d452385ca327479d45b64d9c7729ecf0b3969a58148298c77092261f9d"},
]
importlib-metadata = [
    {file = "importlib_metadata-4.11.4-py3-none-any.whl", hash = "sha256:c58c8eb8a762858f49e18436ff552e83914778e50e9d2f1660535ffb364552ec"},
    {file = "importlib_metadata-4.11.4.tar.gz", hash = "sha256:5d26852efe48c0a32b0509ffbc583fda1a2266545a78d104a6f4aff3db17d700"},
]
importlib-resources = [
    {file = "importlib_resources-5.7.1-py3-none-any.whl", hash = "sha256:e447dc01619b1e951286f3929be820029d48c75eb25d265c28b92a16548212b8"},
    {file = "importlib_resources-5.7.1.tar.gz", hash = "sha256:b6062987dfc51f0fcb809187cffbd60f35df7acb4589091f154214af6d0d49d3"},
]
iniconfig = [
    {file = "iniconfig-1.1.1-py2.py3-none-any.whl", hash = "sha256:011e24c64b7f47f6ebd835bb12a743f2fbe9a26d4cecaa7f53bc4f35ee9da8b3"},
    {file = "iniconfig-1.1.1.tar.gz", hash = "sha256:bc3af051d7d14b2ee5ef9969666def0cd1a000e121eaea580d4a313df4b37f32"},
]
ipykernel = [
    {file = "ipykernel-6.13.1-py3-none-any.whl", hash = "sha256:fedc79bebd8a438162d056e0c7662d5ac8a47d1f6ef33a702e8460248dc4517f"},
    {file = "ipykernel-6.13.1.tar.gz", hash = "sha256:6f42070a5d87ecbf4a2fc27a7faae8d690fd3794825a090ddf6b00b9678a5b69"},
]
ipython = [
    {file = "ipython-8.4.0-py3-none-any.whl", hash = "sha256:7ca74052a38fa25fe9bedf52da0be7d3fdd2fb027c3b778ea78dfe8c212937d1"},
    {file = "ipython-8.4.0.tar.gz", hash = "sha256:f2db3a10254241d9b447232cec8b424847f338d9d36f9a577a6192c332a46abd"},
]
ipython-genutils = [
    {file = "ipython_genutils-0.2.0-py2.py3-none-any.whl", hash = "sha256:72dd37233799e619666c9f639a9da83c34013a73e8bbc79a7a6348d93c61fab8"},
    {file = "ipython_genutils-0.2.0.tar.gz", hash = "sha256:eb2e116e75ecef9d4d228fdc66af54269afa26ab4463042e33785b887c628ba8"},
]
ipywidgets = [
    {file = "ipywidgets-7.7.0-py2.py3-none-any.whl", hash = "sha256:e58ff58bc94d481e91ecb6e13a5cb96a87b6b8ade135e055603d0ca24593df38"},
    {file = "ipywidgets-7.7.0.tar.gz", hash = "sha256:ab4a5596855a88b83761921c768707d65e5847068139bc1729ddfe834703542a"},
]
isodate = [
    {file = "isodate-0.6.1-py2.py3-none-any.whl", hash = "sha256:0751eece944162659049d35f4f549ed815792b38793f07cf73381c1c87cbed96"},
    {file = "isodate-0.6.1.tar.gz", hash = "sha256:48c5881de7e8b0a0d648cb024c8062dc84e7b840ed81e864c7614fd3c127bde9"},
]
jedi = [
    {file = "jedi-0.18.1-py2.py3-none-any.whl", hash = "sha256:637c9635fcf47945ceb91cd7f320234a7be540ded6f3e99a50cb6febdfd1ba8d"},
    {file = "jedi-0.18.1.tar.gz", hash = "sha256:74137626a64a99c8eb6ae5832d99b3bdd7d29a3850fe2aa80a4126b2a7d949ab"},
]
jinja2 = [
    {file = "Jinja2-3.1.2-py3-none-any.whl", hash = "sha256:6088930bfe239f0e6710546ab9c19c9ef35e29792895fed6e6e31a023a182a61"},
    {file = "Jinja2-3.1.2.tar.gz", hash = "sha256:31351a702a408a9e7595a8fc6150fc3f43bb6bf7e319770cbc0db9df9437e852"},
]
joblib = [
    {file = "joblib-1.2.0-py3-none-any.whl", hash = "sha256:091138ed78f800342968c523bdde947e7a305b8594b910a0fea2ab83c3c6d385"},
    {file = "joblib-1.2.0.tar.gz", hash = "sha256:e1cee4a79e4af22881164f218d4311f60074197fb707e082e803b61f6d137018"},
]
jsonschema = [
    {file = "jsonschema-3.2.0-py2.py3-none-any.whl", hash = "sha256:4e5b3cf8216f577bee9ce139cbe72eca3ea4f292ec60928ff24758ce626cd163"},
    {file = "jsonschema-3.2.0.tar.gz", hash = "sha256:c8a85b28d377cc7737e46e2d9f2b4f44ee3c0e1deac6bf46ddefc7187d30797a"},
]
jupyter-book = [
    {file = "jupyter-book-0.13.0.tar.gz", hash = "sha256:0a956677e7bbee630dd66641c09a84091277887d6dcdd381a676f00fa9de2074"},
    {file = "jupyter_book-0.13.0-py3-none-any.whl", hash = "sha256:c310a0838ed90e2fa87239856ca24bed91f12a541dedf290cc94ac4e07ead166"},
]
jupyter-cache = [
    {file = "jupyter-cache-0.4.3.tar.gz", hash = "sha256:4c9b5431b1d320bc68440c21fa0a155bbeb29c5b979bef72222e244a7bcd54fc"},
    {file = "jupyter_cache-0.4.3-py3-none-any.whl", hash = "sha256:6d5d662d81f565d18009e8dcfd3a56fb876af47eafead2a19ef0045aba8ffe3b"},
]
jupyter-client = [
    {file = "jupyter_client-7.3.3-py3-none-any.whl", hash = "sha256:5b4f5bb9f9c3b5466ba84761312ed75f487bf3b8b0e1eeeec4bb2d0f9d855c70"},
    {file = "jupyter_client-7.3.3.tar.gz", hash = "sha256:9e80defc0058712bf2b30327bad582f9734668aa85e90256dcba116325ce3060"},
]
jupyter-core = [
    {file = "jupyter_core-4.10.0-py3-none-any.whl", hash = "sha256:e7f5212177af7ab34179690140f188aa9bf3d322d8155ed972cbded19f55b6f3"},
    {file = "jupyter_core-4.10.0.tar.gz", hash = "sha256:a6de44b16b7b31d7271130c71a6792c4040f077011961138afed5e5e73181aec"},
]
jupyter-server = [
    {file = "jupyter_server-1.17.1-py3-none-any.whl", hash = "sha256:3ee6aaf3607489aecaa69a4d2ffb93faa70e89b9169772e389d7989e1cca28fd"},
    {file = "jupyter_server-1.17.1.tar.gz", hash = "sha256:a36781656645ae17b12819a49ace377c045bf633823b3e4cd4b0c88c01e7711b"},
]
jupyter-server-mathjax = [
    {file = "jupyter_server_mathjax-0.2.5-py3-none-any.whl", hash = "sha256:d165c9ff876a1c32ccf99d309b57463fae206d9b6f0f3a9fa34ed01b3b26605e"},
    {file = "jupyter_server_mathjax-0.2.5.tar.gz", hash = "sha256:64d96c8e6dfe6edba737902b2dc3a2dc058f17516776c25f4d30ca24617ee7b3"},
]
jupyter-sphinx = [
    {file = "jupyter_sphinx-0.3.2-py3-none-any.whl", hash = "sha256:301e36d0fb3007bb5802f6b65b60c24990eb99c983332a2ab6eecff385207dc9"},
    {file = "jupyter_sphinx-0.3.2.tar.gz", hash = "sha256:37fc9408385c45326ac79ca0452fbd7ae2bf0e97842d626d2844d4830e30aaf2"},
]
jupyterlab-pygments = [
    {file = "jupyterlab_pygments-0.2.2-py2.py3-none-any.whl", hash = "sha256:2405800db07c9f770863bcf8049a529c3dd4d3e28536638bd7c1c01d2748309f"},
    {file = "jupyterlab_pygments-0.2.2.tar.gz", hash = "sha256:7405d7fde60819d905a9fa8ce89e4cd830e318cdad22a0030f7a901da705585d"},
]
jupyterlab-widgets = [
    {file = "jupyterlab_widgets-1.1.0-py3-none-any.whl", hash = "sha256:c2a9bd3789f120f64d73268c066ed3b000c56bc1dda217be5cdc43e7b4ebad3f"},
    {file = "jupyterlab_widgets-1.1.0.tar.gz", hash = "sha256:d5f41bc1713795385f718d44dcba47e1e1473c6289f28a95aa6b2c0782ee372a"},
]
kiwisolver = [
    {file = "kiwisolver-1.4.4-cp310-cp310-macosx_10_9_universal2.whl", hash = "sha256:2f5e60fabb7343a836360c4f0919b8cd0d6dbf08ad2ca6b9cf90bf0c76a3c4f6"},
    {file = "kiwisolver-1.4.4-cp310-cp310-macosx_10_9_x86_64.whl", hash = "sha256:10ee06759482c78bdb864f4109886dff7b8a56529bc1609d4f1112b93fe6423c"},
    {file = "kiwisolver-1.4.4-cp310-cp310-macosx_11_0_arm64.whl", hash = "sha256:c79ebe8f3676a4c6630fd3f777f3cfecf9289666c84e775a67d1d358578dc2e3"},
    {file = "kiwisolver-1.4.4-cp310-cp310-manylinux_2_12_i686.manylinux2010_i686.whl", hash = "sha256:abbe9fa13da955feb8202e215c4018f4bb57469b1b78c7a4c5c7b93001699938"},
    {file = "kiwisolver-1.4.4-cp310-cp310-manylinux_2_12_x86_64.manylinux2010_x86_64.whl", hash = "sha256:7577c1987baa3adc4b3c62c33bd1118c3ef5c8ddef36f0f2c950ae0b199e100d"},
    {file = "kiwisolver-1.4.4-cp310-cp310-manylinux_2_17_aarch64.manylinux2014_aarch64.whl", hash = "sha256:f8ad8285b01b0d4695102546b342b493b3ccc6781fc28c8c6a1bb63e95d22f09"},
    {file = "kiwisolver-1.4.4-cp310-cp310-manylinux_2_17_ppc64le.manylinux2014_ppc64le.whl", hash = "sha256:8ed58b8acf29798b036d347791141767ccf65eee7f26bde03a71c944449e53de"},
    {file = "kiwisolver-1.4.4-cp310-cp310-manylinux_2_17_s390x.manylinux2014_s390x.whl", hash = "sha256:a68b62a02953b9841730db7797422f983935aeefceb1679f0fc85cbfbd311c32"},
    {file = "kiwisolver-1.4.4-cp310-cp310-win32.whl", hash = "sha256:e92a513161077b53447160b9bd8f522edfbed4bd9759e4c18ab05d7ef7e49408"},
    {file = "kiwisolver-1.4.4-cp310-cp310-win_amd64.whl", hash = "sha256:3fe20f63c9ecee44560d0e7f116b3a747a5d7203376abeea292ab3152334d004"},
    {file = "kiwisolver-1.4.4-cp311-cp311-macosx_10_9_universal2.whl", hash = "sha256:e0ea21f66820452a3f5d1655f8704a60d66ba1191359b96541eaf457710a5fc6"},
    {file = "kiwisolver-1.4.4-cp311-cp311-macosx_10_9_x86_64.whl", hash = "sha256:bc9db8a3efb3e403e4ecc6cd9489ea2bac94244f80c78e27c31dcc00d2790ac2"},
    {file = "kiwisolver-1.4.4-cp311-cp311-macosx_11_0_arm64.whl", hash = "sha256:d5b61785a9ce44e5a4b880272baa7cf6c8f48a5180c3e81c59553ba0cb0821ca"},
    {file = "kiwisolver-1.4.4-cp311-cp311-manylinux_2_12_i686.manylinux2010_i686.manylinux_2_17_i686.manylinux2014_i686.whl", hash = "sha256:c2dbb44c3f7e6c4d3487b31037b1bdbf424d97687c1747ce4ff2895795c9bf69"},
    {file = "kiwisolver-1.4.4-cp311-cp311-manylinux_2_17_aarch64.manylinux2014_aarch64.whl", hash = "sha256:6295ecd49304dcf3bfbfa45d9a081c96509e95f4b9d0eb7ee4ec0530c4a96514"},
    {file = "kiwisolver-1.4.4-cp311-cp311-manylinux_2_17_ppc64le.manylinux2014_ppc64le.whl", hash = "sha256:4bd472dbe5e136f96a4b18f295d159d7f26fd399136f5b17b08c4e5f498cd494"},
    {file = "kiwisolver-1.4.4-cp311-cp311-manylinux_2_17_s390x.manylinux2014_s390x.whl", hash = "sha256:bf7d9fce9bcc4752ca4a1b80aabd38f6d19009ea5cbda0e0856983cf6d0023f5"},
    {file = "kiwisolver-1.4.4-cp311-cp311-manylinux_2_17_x86_64.manylinux2014_x86_64.whl", hash = "sha256:78d6601aed50c74e0ef02f4204da1816147a6d3fbdc8b3872d263338a9052c51"},
    {file = "kiwisolver-1.4.4-cp311-cp311-musllinux_1_1_aarch64.whl", hash = "sha256:877272cf6b4b7e94c9614f9b10140e198d2186363728ed0f701c6eee1baec1da"},
    {file = "kiwisolver-1.4.4-cp311-cp311-musllinux_1_1_i686.whl", hash = "sha256:db608a6757adabb32f1cfe6066e39b3706d8c3aa69bbc353a5b61edad36a5cb4"},
    {file = "kiwisolver-1.4.4-cp311-cp311-musllinux_1_1_ppc64le.whl", hash = "sha256:5853eb494c71e267912275e5586fe281444eb5e722de4e131cddf9d442615626"},
    {file = "kiwisolver-1.4.4-cp311-cp311-musllinux_1_1_s390x.whl", hash = "sha256:f0a1dbdb5ecbef0d34eb77e56fcb3e95bbd7e50835d9782a45df81cc46949750"},
    {file = "kiwisolver-1.4.4-cp311-cp311-musllinux_1_1_x86_64.whl", hash = "sha256:283dffbf061a4ec60391d51e6155e372a1f7a4f5b15d59c8505339454f8989e4"},
    {file = "kiwisolver-1.4.4-cp311-cp311-win32.whl", hash = "sha256:d06adcfa62a4431d404c31216f0f8ac97397d799cd53800e9d3efc2fbb3cf14e"},
    {file = "kiwisolver-1.4.4-cp311-cp311-win_amd64.whl", hash = "sha256:e7da3fec7408813a7cebc9e4ec55afed2d0fd65c4754bc376bf03498d4e92686"},
    {file = "kiwisolver-1.4.4-cp37-cp37m-macosx_10_9_x86_64.whl", hash = "sha256:62ac9cc684da4cf1778d07a89bf5f81b35834cb96ca523d3a7fb32509380cbf6"},
    {file = "kiwisolver-1.4.4-cp37-cp37m-manylinux_2_17_aarch64.manylinux2014_aarch64.whl", hash = "sha256:41dae968a94b1ef1897cb322b39360a0812661dba7c682aa45098eb8e193dbdf"},
    {file = "kiwisolver-1.4.4-cp37-cp37m-manylinux_2_17_ppc64le.manylinux2014_ppc64le.whl", hash = "sha256:02f79693ec433cb4b5f51694e8477ae83b3205768a6fb48ffba60549080e295b"},
    {file = "kiwisolver-1.4.4-cp37-cp37m-manylinux_2_17_s390x.manylinux2014_s390x.whl", hash = "sha256:d0611a0a2a518464c05ddd5a3a1a0e856ccc10e67079bb17f265ad19ab3c7597"},
    {file = "kiwisolver-1.4.4-cp37-cp37m-manylinux_2_5_i686.manylinux1_i686.whl", hash = "sha256:db5283d90da4174865d520e7366801a93777201e91e79bacbac6e6927cbceede"},
    {file = "kiwisolver-1.4.4-cp37-cp37m-manylinux_2_5_x86_64.manylinux1_x86_64.whl", hash = "sha256:1041feb4cda8708ce73bb4dcb9ce1ccf49d553bf87c3954bdfa46f0c3f77252c"},
    {file = "kiwisolver-1.4.4-cp37-cp37m-win32.whl", hash = "sha256:a553dadda40fef6bfa1456dc4be49b113aa92c2a9a9e8711e955618cd69622e3"},
    {file = "kiwisolver-1.4.4-cp37-cp37m-win_amd64.whl", hash = "sha256:03baab2d6b4a54ddbb43bba1a3a2d1627e82d205c5cf8f4c924dc49284b87166"},
    {file = "kiwisolver-1.4.4-cp38-cp38-macosx_10_9_universal2.whl", hash = "sha256:841293b17ad704d70c578f1f0013c890e219952169ce8a24ebc063eecf775454"},
    {file = "kiwisolver-1.4.4-cp38-cp38-macosx_10_9_x86_64.whl", hash = "sha256:f4f270de01dd3e129a72efad823da90cc4d6aafb64c410c9033aba70db9f1ff0"},
    {file = "kiwisolver-1.4.4-cp38-cp38-macosx_11_0_arm64.whl", hash = "sha256:f9f39e2f049db33a908319cf46624a569b36983c7c78318e9726a4cb8923b26c"},
    {file = "kiwisolver-1.4.4-cp38-cp38-manylinux_2_17_aarch64.manylinux2014_aarch64.whl", hash = "sha256:c97528e64cb9ebeff9701e7938653a9951922f2a38bd847787d4a8e498cc83ae"},
    {file = "kiwisolver-1.4.4-cp38-cp38-manylinux_2_17_ppc64le.manylinux2014_ppc64le.whl", hash = "sha256:1d1573129aa0fd901076e2bfb4275a35f5b7aa60fbfb984499d661ec950320b0"},
    {file = "kiwisolver-1.4.4-cp38-cp38-manylinux_2_17_s390x.manylinux2014_s390x.whl", hash = "sha256:ad881edc7ccb9d65b0224f4e4d05a1e85cf62d73aab798943df6d48ab0cd79a1"},
    {file = "kiwisolver-1.4.4-cp38-cp38-manylinux_2_5_i686.manylinux1_i686.whl", hash = "sha256:b428ef021242344340460fa4c9185d0b1f66fbdbfecc6c63eff4b7c29fad429d"},
    {file = "kiwisolver-1.4.4-cp38-cp38-manylinux_2_5_x86_64.manylinux1_x86_64.whl", hash = "sha256:2e407cb4bd5a13984a6c2c0fe1845e4e41e96f183e5e5cd4d77a857d9693494c"},
    {file = "kiwisolver-1.4.4-cp38-cp38-win32.whl", hash = "sha256:75facbe9606748f43428fc91a43edb46c7ff68889b91fa31f53b58894503a191"},
    {file = "kiwisolver-1.4.4-cp38-cp38-win_amd64.whl", hash = "sha256:5bce61af018b0cb2055e0e72e7d65290d822d3feee430b7b8203d8a855e78766"},
    {file = "kiwisolver-1.4.4-cp39-cp39-macosx_10_9_universal2.whl", hash = "sha256:8c808594c88a025d4e322d5bb549282c93c8e1ba71b790f539567932722d7bd8"},
    {file = "kiwisolver-1.4.4-cp39-cp39-macosx_10_9_x86_64.whl", hash = "sha256:f0a71d85ecdd570ded8ac3d1c0f480842f49a40beb423bb8014539a9f32a5897"},
    {file = "kiwisolver-1.4.4-cp39-cp39-macosx_11_0_arm64.whl", hash = "sha256:b533558eae785e33e8c148a8d9921692a9fe5aa516efbdff8606e7d87b9d5824"},
    {file = "kiwisolver-1.4.4-cp39-cp39-manylinux_2_12_i686.manylinux2010_i686.whl", hash = "sha256:efda5fc8cc1c61e4f639b8067d118e742b812c930f708e6667a5ce0d13499e29"},
    {file = "kiwisolver-1.4.4-cp39-cp39-manylinux_2_12_x86_64.manylinux2010_x86_64.whl", hash = "sha256:7c43e1e1206cd421cd92e6b3280d4385d41d7166b3ed577ac20444b6995a445f"},
    {file = "kiwisolver-1.4.4-cp39-cp39-manylinux_2_17_aarch64.manylinux2014_aarch64.whl", hash = "sha256:bc8d3bd6c72b2dd9decf16ce70e20abcb3274ba01b4e1c96031e0c4067d1e7cd"},
    {file = "kiwisolver-1.4.4-cp39-cp39-manylinux_2_17_ppc64le.manylinux2014_ppc64le.whl", hash = "sha256:4ea39b0ccc4f5d803e3337dd46bcce60b702be4d86fd0b3d7531ef10fd99a1ac"},
    {file = "kiwisolver-1.4.4-cp39-cp39-manylinux_2_17_s390x.manylinux2014_s390x.whl", hash = "sha256:968f44fdbf6dd757d12920d63b566eeb4d5b395fd2d00d29d7ef00a00582aac9"},
    {file = "kiwisolver-1.4.4-cp39-cp39-win32.whl", hash = "sha256:da7e547706e69e45d95e116e6939488d62174e033b763ab1496b4c29b76fabea"},
    {file = "kiwisolver-1.4.4-cp39-cp39-win_amd64.whl", hash = "sha256:ba59c92039ec0a66103b1d5fe588fa546373587a7d68f5c96f743c3396afc04b"},
    {file = "kiwisolver-1.4.4-pp37-pypy37_pp73-manylinux_2_12_i686.manylinux2010_i686.whl", hash = "sha256:91672bacaa030f92fc2f43b620d7b337fd9a5af28b0d6ed3f77afc43c4a64b5a"},
    {file = "kiwisolver-1.4.4-pp37-pypy37_pp73-manylinux_2_12_x86_64.manylinux2010_x86_64.whl", hash = "sha256:787518a6789009c159453da4d6b683f468ef7a65bbde796bcea803ccf191058d"},
    {file = "kiwisolver-1.4.4-pp37-pypy37_pp73-manylinux_2_17_aarch64.manylinux2014_aarch64.whl", hash = "sha256:da152d8cdcab0e56e4f45eb08b9aea6455845ec83172092f09b0e077ece2cf7a"},
    {file = "kiwisolver-1.4.4-pp37-pypy37_pp73-win_amd64.whl", hash = "sha256:ecb1fa0db7bf4cff9dac752abb19505a233c7f16684c5826d1f11ebd9472b871"},
    {file = "kiwisolver-1.4.4-pp38-pypy38_pp73-macosx_10_9_x86_64.whl", hash = "sha256:28bc5b299f48150b5f822ce68624e445040595a4ac3d59251703779836eceff9"},
    {file = "kiwisolver-1.4.4-pp38-pypy38_pp73-manylinux_2_12_i686.manylinux2010_i686.whl", hash = "sha256:81e38381b782cc7e1e46c4e14cd997ee6040768101aefc8fa3c24a4cc58e98f8"},
    {file = "kiwisolver-1.4.4-pp38-pypy38_pp73-manylinux_2_12_x86_64.manylinux2010_x86_64.whl", hash = "sha256:2a66fdfb34e05b705620dd567f5a03f239a088d5a3f321e7b6ac3239d22aa286"},
    {file = "kiwisolver-1.4.4-pp38-pypy38_pp73-manylinux_2_17_aarch64.manylinux2014_aarch64.whl", hash = "sha256:872b8ca05c40d309ed13eb2e582cab0c5a05e81e987ab9c521bf05ad1d5cf5cb"},
    {file = "kiwisolver-1.4.4-pp38-pypy38_pp73-win_amd64.whl", hash = "sha256:70e7c2e7b750585569564e2e5ca9845acfaa5da56ac46df68414f29fea97be9f"},
    {file = "kiwisolver-1.4.4-pp39-pypy39_pp73-macosx_10_9_x86_64.whl", hash = "sha256:9f85003f5dfa867e86d53fac6f7e6f30c045673fa27b603c397753bebadc3008"},
    {file = "kiwisolver-1.4.4-pp39-pypy39_pp73-manylinux_2_12_i686.manylinux2010_i686.manylinux_2_17_i686.manylinux2014_i686.whl", hash = "sha256:2e307eb9bd99801f82789b44bb45e9f541961831c7311521b13a6c85afc09767"},
    {file = "kiwisolver-1.4.4-pp39-pypy39_pp73-manylinux_2_17_aarch64.manylinux2014_aarch64.whl", hash = "sha256:b1792d939ec70abe76f5054d3f36ed5656021dcad1322d1cc996d4e54165cef9"},
    {file = "kiwisolver-1.4.4-pp39-pypy39_pp73-manylinux_2_17_x86_64.manylinux2014_x86_64.whl", hash = "sha256:f6cb459eea32a4e2cf18ba5fcece2dbdf496384413bc1bae15583f19e567f3b2"},
    {file = "kiwisolver-1.4.4-pp39-pypy39_pp73-win_amd64.whl", hash = "sha256:36dafec3d6d6088d34e2de6b85f9d8e2324eb734162fba59d2ba9ed7a2043d5b"},
    {file = "kiwisolver-1.4.4.tar.gz", hash = "sha256:d41997519fcba4a1e46eb4a2fe31bc12f0ff957b2b81bac28db24744f333e955"},
]
latexcodec = [
    {file = "latexcodec-2.0.1-py2.py3-none-any.whl", hash = "sha256:c277a193638dc7683c4c30f6684e3db728a06efb0dc9cf346db8bd0aa6c5d271"},
    {file = "latexcodec-2.0.1.tar.gz", hash = "sha256:2aa2551c373261cefe2ad3a8953a6d6533e68238d180eb4bb91d7964adb3fe9a"},
]
linkify-it-py = [
    {file = "linkify-it-py-1.0.3.tar.gz", hash = "sha256:2b3f168d5ce75e3a425e34b341a6b73e116b5d9ed8dbbbf5dc7456843b7ce2ee"},
    {file = "linkify_it_py-1.0.3-py3-none-any.whl", hash = "sha256:11e29f00150cddaa8f434153f103c14716e7e097a8fd372d9eb1ed06ed91524d"},
]
llvmlite = [
    {file = "llvmlite-0.39.0-cp310-cp310-macosx_10_9_x86_64.whl", hash = "sha256:589f08a1b1920e6004735819ce9aafdd85d030d4a231c1e7adaca9360724b1ed"},
    {file = "llvmlite-0.39.0-cp310-cp310-macosx_11_0_arm64.whl", hash = "sha256:44a9a5cbe76db8ba01a5f6fa21649d91aa8a2634cc6f3a60291797e42e67d79e"},
    {file = "llvmlite-0.39.0-cp310-cp310-manylinux_2_17_aarch64.manylinux2014_aarch64.whl", hash = "sha256:74d89f2ec4734d3e200fb90ea0b3ca5e9be40f3b3e50eb368ca9002ed5b3e4f8"},
    {file = "llvmlite-0.39.0-cp310-cp310-manylinux_2_17_i686.manylinux2014_i686.whl", hash = "sha256:8b4cb4f433b48792f02ec4ab619b86b145689302a3088a3f3853f50df6c2559d"},
    {file = "llvmlite-0.39.0-cp310-cp310-manylinux_2_17_x86_64.manylinux2014_x86_64.whl", hash = "sha256:35db4122182cc5112912a3ec94a3c18eab9a990bd588bfda8445087c1b748563"},
    {file = "llvmlite-0.39.0-cp310-cp310-win32.whl", hash = "sha256:c00bf7a8dc56b4b3618c65b67e75046410f751512871d9e23919cf1feb1007b2"},
    {file = "llvmlite-0.39.0-cp310-cp310-win_amd64.whl", hash = "sha256:72bd2e5db9790344ec39cef77098486635853829ecb0e66e6fa516488ff6dd9e"},
    {file = "llvmlite-0.39.0-cp37-cp37m-macosx_10_9_x86_64.whl", hash = "sha256:53c7c608baffdcdc2213926f4e3600036d4048aed08d6209b9f76a5439e529d6"},
    {file = "llvmlite-0.39.0-cp37-cp37m-manylinux_2_17_aarch64.manylinux2014_aarch64.whl", hash = "sha256:c3bbd23e42593f85a842614d8ddb2b2943630e4c4c8418ea0d8cf1dce9f2fa7a"},
    {file = "llvmlite-0.39.0-cp37-cp37m-manylinux_2_17_i686.manylinux2014_i686.whl", hash = "sha256:d733eb9c02bb8b01373228a1339901b1e50be4581105239c6052b9573ddb9298"},
    {file = "llvmlite-0.39.0-cp37-cp37m-manylinux_2_17_x86_64.manylinux2014_x86_64.whl", hash = "sha256:f575fcb9bebe5bcbe20373c56ad3ebf63bae0e27d3c22c1a4dc27fa4666d0324"},
    {file = "llvmlite-0.39.0-cp37-cp37m-win32.whl", hash = "sha256:5ca4ea962da6ec3b007bedab17065781803d71159b03435f24ce6845cf3d1c66"},
    {file = "llvmlite-0.39.0-cp37-cp37m-win_amd64.whl", hash = "sha256:8e461608135859ac40e39211d9c63a1ce35176513f6b8be87efb554d4af3a388"},
    {file = "llvmlite-0.39.0-cp38-cp38-macosx_10_9_x86_64.whl", hash = "sha256:62a11b8e9e5fc4783d94da45d94c5a047ce6ccc4c112ae5f764109e9405fcc2c"},
    {file = "llvmlite-0.39.0-cp38-cp38-macosx_11_0_arm64.whl", hash = "sha256:9272b7e344d12b36dafeb6911054eff32d2a9be7256a2866f0c09d08f945e17f"},
    {file = "llvmlite-0.39.0-cp38-cp38-manylinux_2_17_aarch64.manylinux2014_aarch64.whl", hash = "sha256:3df59a7c2b60764fb9eeaf9c442d757eca1f3e87298d4f88849203667528581e"},
    {file = "llvmlite-0.39.0-cp38-cp38-manylinux_2_17_i686.manylinux2014_i686.whl", hash = "sha256:4cfd6688efd0f551168dd8626f386464aef25663268a2400c0f6a089b97a73dc"},
    {file = "llvmlite-0.39.0-cp38-cp38-manylinux_2_17_x86_64.manylinux2014_x86_64.whl", hash = "sha256:c7292b394956749e51ae3d51a2085932a0e3261108b35eda61d702c1b977102c"},
    {file = "llvmlite-0.39.0-cp38-cp38-win32.whl", hash = "sha256:f8e9463a7d0152994b6f7d630012297bb160db237ad9ca8e75c8dceef7a747cf"},
    {file = "llvmlite-0.39.0-cp38-cp38-win_amd64.whl", hash = "sha256:8d8149fdaab40ae48ea4ec816ae2ae5d36d664795e1b1dfb911fc2c62bc73184"},
    {file = "llvmlite-0.39.0-cp39-cp39-macosx_10_9_x86_64.whl", hash = "sha256:0929e3c26bcafb53545c77bcf7020b943dcefcf8d7d3010f414384458f805cc1"},
    {file = "llvmlite-0.39.0-cp39-cp39-macosx_11_0_arm64.whl", hash = "sha256:56ea23c6bbcd25a7c050a26b6effe836a575a33183744cbc28fb21358b3801f8"},
    {file = "llvmlite-0.39.0-cp39-cp39-manylinux_2_17_aarch64.manylinux2014_aarch64.whl", hash = "sha256:2f82d605c5d6c8df96fe19bc3a61c934580e24cafa694cbf79cb227cdc0e426a"},
    {file = "llvmlite-0.39.0-cp39-cp39-manylinux_2_17_i686.manylinux2014_i686.whl", hash = "sha256:e7f7a7278ba6d75533be46abc3d9e242030ab017f0016dd081b55f821cc03be9"},
    {file = "llvmlite-0.39.0-cp39-cp39-manylinux_2_17_x86_64.manylinux2014_x86_64.whl", hash = "sha256:56ccfe736a12aef2e39450a22e4c027eee4f488c5786c81d0b18ff8a6cf52531"},
    {file = "llvmlite-0.39.0-cp39-cp39-win32.whl", hash = "sha256:0706abf522dc510ddc818f5c9e1cdae521a1416d3c399bbfc4827813379f0164"},
    {file = "llvmlite-0.39.0-cp39-cp39-win_amd64.whl", hash = "sha256:d4a8199263859b97f174035e39297e770617d3497fac44fe738f74ce9c51d22b"},
    {file = "llvmlite-0.39.0.tar.gz", hash = "sha256:01098be54f1aa25e391cebba8ea71cd1533f8cd1f50e34c7dd7540c2560a93af"},
]
locket = [
    {file = "locket-1.0.0-py2.py3-none-any.whl", hash = "sha256:b6c819a722f7b6bd955b80781788e4a66a55628b858d347536b7e81325a3a5e3"},
    {file = "locket-1.0.0.tar.gz", hash = "sha256:5c0d4c052a8bbbf750e056a8e65ccd309086f4f0f18a2eac306a8dfa4112a632"},
]
lxml = [
    {file = "lxml-4.9.1-cp27-cp27m-macosx_10_15_x86_64.whl", hash = "sha256:98cafc618614d72b02185ac583c6f7796202062c41d2eeecdf07820bad3295ed"},
    {file = "lxml-4.9.1-cp27-cp27m-manylinux_2_5_i686.manylinux1_i686.whl", hash = "sha256:c62e8dd9754b7debda0c5ba59d34509c4688f853588d75b53c3791983faa96fc"},
    {file = "lxml-4.9.1-cp27-cp27m-manylinux_2_5_x86_64.manylinux1_x86_64.whl", hash = "sha256:21fb3d24ab430fc538a96e9fbb9b150029914805d551deeac7d7822f64631dfc"},
    {file = "lxml-4.9.1-cp27-cp27m-win32.whl", hash = "sha256:86e92728ef3fc842c50a5cb1d5ba2bc66db7da08a7af53fb3da79e202d1b2cd3"},
    {file = "lxml-4.9.1-cp27-cp27m-win_amd64.whl", hash = "sha256:4cfbe42c686f33944e12f45a27d25a492cc0e43e1dc1da5d6a87cbcaf2e95627"},
    {file = "lxml-4.9.1-cp27-cp27mu-manylinux_2_5_i686.manylinux1_i686.whl", hash = "sha256:dad7b164905d3e534883281c050180afcf1e230c3d4a54e8038aa5cfcf312b84"},
    {file = "lxml-4.9.1-cp27-cp27mu-manylinux_2_5_x86_64.manylinux1_x86_64.whl", hash = "sha256:a614e4afed58c14254e67862456d212c4dcceebab2eaa44d627c2ca04bf86837"},
    {file = "lxml-4.9.1-cp310-cp310-manylinux_2_12_i686.manylinux2010_i686.manylinux_2_24_i686.whl", hash = "sha256:f9ced82717c7ec65a67667bb05865ffe38af0e835cdd78728f1209c8fffe0cad"},
    {file = "lxml-4.9.1-cp310-cp310-manylinux_2_17_aarch64.manylinux2014_aarch64.manylinux_2_24_aarch64.whl", hash = "sha256:d9fc0bf3ff86c17348dfc5d322f627d78273eba545db865c3cd14b3f19e57fa5"},
    {file = "lxml-4.9.1-cp310-cp310-manylinux_2_17_x86_64.manylinux2014_x86_64.manylinux_2_24_x86_64.whl", hash = "sha256:e5f66bdf0976ec667fc4594d2812a00b07ed14d1b44259d19a41ae3fff99f2b8"},
    {file = "lxml-4.9.1-cp310-cp310-musllinux_1_1_aarch64.whl", hash = "sha256:fe17d10b97fdf58155f858606bddb4e037b805a60ae023c009f760d8361a4eb8"},
    {file = "lxml-4.9.1-cp310-cp310-musllinux_1_1_x86_64.whl", hash = "sha256:8caf4d16b31961e964c62194ea3e26a0e9561cdf72eecb1781458b67ec83423d"},
    {file = "lxml-4.9.1-cp310-cp310-win32.whl", hash = "sha256:4780677767dd52b99f0af1f123bc2c22873d30b474aa0e2fc3fe5e02217687c7"},
    {file = "lxml-4.9.1-cp310-cp310-win_amd64.whl", hash = "sha256:b122a188cd292c4d2fcd78d04f863b789ef43aa129b233d7c9004de08693728b"},
    {file = "lxml-4.9.1-cp311-cp311-manylinux_2_12_i686.manylinux2010_i686.manylinux_2_24_i686.whl", hash = "sha256:be9eb06489bc975c38706902cbc6888f39e946b81383abc2838d186f0e8b6a9d"},
    {file = "lxml-4.9.1-cp311-cp311-manylinux_2_17_x86_64.manylinux2014_x86_64.manylinux_2_24_x86_64.whl", hash = "sha256:f1be258c4d3dc609e654a1dc59d37b17d7fef05df912c01fc2e15eb43a9735f3"},
    {file = "lxml-4.9.1-cp311-cp311-musllinux_1_1_x86_64.whl", hash = "sha256:927a9dd016d6033bc12e0bf5dee1dde140235fc8d0d51099353c76081c03dc29"},
    {file = "lxml-4.9.1-cp35-cp35m-manylinux_2_5_i686.manylinux1_i686.whl", hash = "sha256:9232b09f5efee6a495a99ae6824881940d6447debe272ea400c02e3b68aad85d"},
    {file = "lxml-4.9.1-cp35-cp35m-manylinux_2_5_x86_64.manylinux1_x86_64.whl", hash = "sha256:04da965dfebb5dac2619cb90fcf93efdb35b3c6994fea58a157a834f2f94b318"},
    {file = "lxml-4.9.1-cp35-cp35m-win32.whl", hash = "sha256:4d5bae0a37af799207140652a700f21a85946f107a199bcb06720b13a4f1f0b7"},
    {file = "lxml-4.9.1-cp35-cp35m-win_amd64.whl", hash = "sha256:4878e667ebabe9b65e785ac8da4d48886fe81193a84bbe49f12acff8f7a383a4"},
    {file = "lxml-4.9.1-cp36-cp36m-macosx_10_15_x86_64.whl", hash = "sha256:1355755b62c28950f9ce123c7a41460ed9743c699905cbe664a5bcc5c9c7c7fb"},
    {file = "lxml-4.9.1-cp36-cp36m-manylinux_2_12_i686.manylinux2010_i686.manylinux_2_24_i686.whl", hash = "sha256:bcaa1c495ce623966d9fc8a187da80082334236a2a1c7e141763ffaf7a405067"},
    {file = "lxml-4.9.1-cp36-cp36m-manylinux_2_17_aarch64.manylinux2014_aarch64.whl", hash = "sha256:6eafc048ea3f1b3c136c71a86db393be36b5b3d9c87b1c25204e7d397cee9536"},
    {file = "lxml-4.9.1-cp36-cp36m-manylinux_2_17_x86_64.manylinux2014_x86_64.manylinux_2_24_x86_64.whl", hash = "sha256:13c90064b224e10c14dcdf8086688d3f0e612db53766e7478d7754703295c7c8"},
    {file = "lxml-4.9.1-cp36-cp36m-manylinux_2_5_i686.manylinux1_i686.whl", hash = "sha256:206a51077773c6c5d2ce1991327cda719063a47adc02bd703c56a662cdb6c58b"},
    {file = "lxml-4.9.1-cp36-cp36m-manylinux_2_5_x86_64.manylinux1_x86_64.whl", hash = "sha256:e8f0c9d65da595cfe91713bc1222af9ecabd37971762cb830dea2fc3b3bb2acf"},
    {file = "lxml-4.9.1-cp36-cp36m-musllinux_1_1_aarch64.whl", hash = "sha256:8f0a4d179c9a941eb80c3a63cdb495e539e064f8054230844dcf2fcb812b71d3"},
    {file = "lxml-4.9.1-cp36-cp36m-musllinux_1_1_x86_64.whl", hash = "sha256:830c88747dce8a3e7525defa68afd742b4580df6aa2fdd6f0855481e3994d391"},
    {file = "lxml-4.9.1-cp36-cp36m-win32.whl", hash = "sha256:1e1cf47774373777936c5aabad489fef7b1c087dcd1f426b621fda9dcc12994e"},
    {file = "lxml-4.9.1-cp36-cp36m-win_amd64.whl", hash = "sha256:5974895115737a74a00b321e339b9c3f45c20275d226398ae79ac008d908bff7"},
    {file = "lxml-4.9.1-cp37-cp37m-macosx_10_15_x86_64.whl", hash = "sha256:1423631e3d51008871299525b541413c9b6c6423593e89f9c4cfbe8460afc0a2"},
    {file = "lxml-4.9.1-cp37-cp37m-manylinux_2_12_i686.manylinux2010_i686.manylinux_2_24_i686.whl", hash = "sha256:2aaf6a0a6465d39b5ca69688fce82d20088c1838534982996ec46633dc7ad6cc"},
    {file = "lxml-4.9.1-cp37-cp37m-manylinux_2_17_aarch64.manylinux2014_aarch64.manylinux_2_24_aarch64.whl", hash = "sha256:9f36de4cd0c262dd9927886cc2305aa3f2210db437aa4fed3fb4940b8bf4592c"},
    {file = "lxml-4.9.1-cp37-cp37m-manylinux_2_17_x86_64.manylinux2014_x86_64.manylinux_2_24_x86_64.whl", hash = "sha256:ae06c1e4bc60ee076292e582a7512f304abdf6c70db59b56745cca1684f875a4"},
    {file = "lxml-4.9.1-cp37-cp37m-manylinux_2_5_i686.manylinux1_i686.whl", hash = "sha256:57e4d637258703d14171b54203fd6822fda218c6c2658a7d30816b10995f29f3"},
    {file = "lxml-4.9.1-cp37-cp37m-manylinux_2_5_x86_64.manylinux1_x86_64.whl", hash = "sha256:6d279033bf614953c3fc4a0aa9ac33a21e8044ca72d4fa8b9273fe75359d5cca"},
    {file = "lxml-4.9.1-cp37-cp37m-musllinux_1_1_aarch64.whl", hash = "sha256:a60f90bba4c37962cbf210f0188ecca87daafdf60271f4c6948606e4dabf8785"},
    {file = "lxml-4.9.1-cp37-cp37m-musllinux_1_1_x86_64.whl", hash = "sha256:6ca2264f341dd81e41f3fffecec6e446aa2121e0b8d026fb5130e02de1402785"},
    {file = "lxml-4.9.1-cp37-cp37m-win32.whl", hash = "sha256:27e590352c76156f50f538dbcebd1925317a0f70540f7dc8c97d2931c595783a"},
    {file = "lxml-4.9.1-cp37-cp37m-win_amd64.whl", hash = "sha256:eea5d6443b093e1545ad0210e6cf27f920482bfcf5c77cdc8596aec73523bb7e"},
    {file = "lxml-4.9.1-cp38-cp38-macosx_10_15_x86_64.whl", hash = "sha256:f05251bbc2145349b8d0b77c0d4e5f3b228418807b1ee27cefb11f69ed3d233b"},
    {file = "lxml-4.9.1-cp38-cp38-manylinux_2_12_i686.manylinux2010_i686.manylinux_2_24_i686.whl", hash = "sha256:487c8e61d7acc50b8be82bda8c8d21d20e133c3cbf41bd8ad7eb1aaeb3f07c97"},
    {file = "lxml-4.9.1-cp38-cp38-manylinux_2_17_aarch64.manylinux2014_aarch64.manylinux_2_24_aarch64.whl", hash = "sha256:8d1a92d8e90b286d491e5626af53afef2ba04da33e82e30744795c71880eaa21"},
    {file = "lxml-4.9.1-cp38-cp38-manylinux_2_17_x86_64.manylinux2014_x86_64.manylinux_2_24_x86_64.whl", hash = "sha256:b570da8cd0012f4af9fa76a5635cd31f707473e65a5a335b186069d5c7121ff2"},
    {file = "lxml-4.9.1-cp38-cp38-manylinux_2_5_i686.manylinux1_i686.whl", hash = "sha256:5ef87fca280fb15342726bd5f980f6faf8b84a5287fcc2d4962ea8af88b35130"},
    {file = "lxml-4.9.1-cp38-cp38-manylinux_2_5_x86_64.manylinux1_x86_64.whl", hash = "sha256:93e414e3206779ef41e5ff2448067213febf260ba747fc65389a3ddaa3fb8715"},
    {file = "lxml-4.9.1-cp38-cp38-musllinux_1_1_aarch64.whl", hash = "sha256:6653071f4f9bac46fbc30f3c7838b0e9063ee335908c5d61fb7a4a86c8fd2036"},
    {file = "lxml-4.9.1-cp38-cp38-musllinux_1_1_x86_64.whl", hash = "sha256:32a73c53783becdb7eaf75a2a1525ea8e49379fb7248c3eeefb9412123536387"},
    {file = "lxml-4.9.1-cp38-cp38-win32.whl", hash = "sha256:1a7c59c6ffd6ef5db362b798f350e24ab2cfa5700d53ac6681918f314a4d3b94"},
    {file = "lxml-4.9.1-cp38-cp38-win_amd64.whl", hash = "sha256:1436cf0063bba7888e43f1ba8d58824f085410ea2025befe81150aceb123e345"},
    {file = "lxml-4.9.1-cp39-cp39-macosx_10_15_x86_64.whl", hash = "sha256:4beea0f31491bc086991b97517b9683e5cfb369205dac0148ef685ac12a20a67"},
    {file = "lxml-4.9.1-cp39-cp39-manylinux_2_12_i686.manylinux2010_i686.manylinux_2_24_i686.whl", hash = "sha256:41fb58868b816c202e8881fd0f179a4644ce6e7cbbb248ef0283a34b73ec73bb"},
    {file = "lxml-4.9.1-cp39-cp39-manylinux_2_17_aarch64.manylinux2014_aarch64.manylinux_2_24_aarch64.whl", hash = "sha256:bd34f6d1810d9354dc7e35158aa6cc33456be7706df4420819af6ed966e85448"},
    {file = "lxml-4.9.1-cp39-cp39-manylinux_2_17_x86_64.manylinux2014_x86_64.manylinux_2_24_x86_64.whl", hash = "sha256:edffbe3c510d8f4bf8640e02ca019e48a9b72357318383ca60e3330c23aaffc7"},
    {file = "lxml-4.9.1-cp39-cp39-manylinux_2_5_i686.manylinux1_i686.whl", hash = "sha256:6d949f53ad4fc7cf02c44d6678e7ff05ec5f5552b235b9e136bd52e9bf730b91"},
    {file = "lxml-4.9.1-cp39-cp39-manylinux_2_5_x86_64.manylinux1_x86_64.whl", hash = "sha256:079b68f197c796e42aa80b1f739f058dcee796dc725cc9a1be0cdb08fc45b000"},
    {file = "lxml-4.9.1-cp39-cp39-musllinux_1_1_aarch64.whl", hash = "sha256:9c3a88d20e4fe4a2a4a84bf439a5ac9c9aba400b85244c63a1ab7088f85d9d25"},
    {file = "lxml-4.9.1-cp39-cp39-musllinux_1_1_x86_64.whl", hash = "sha256:4e285b5f2bf321fc0857b491b5028c5f276ec0c873b985d58d7748ece1d770dd"},
    {file = "lxml-4.9.1-cp39-cp39-win32.whl", hash = "sha256:ef72013e20dd5ba86a8ae1aed7f56f31d3374189aa8b433e7b12ad182c0d2dfb"},
    {file = "lxml-4.9.1-cp39-cp39-win_amd64.whl", hash = "sha256:10d2017f9150248563bb579cd0d07c61c58da85c922b780060dcc9a3aa9f432d"},
    {file = "lxml-4.9.1-pp37-pypy37_pp73-macosx_10_15_x86_64.whl", hash = "sha256:0538747a9d7827ce3e16a8fdd201a99e661c7dee3c96c885d8ecba3c35d1032c"},
    {file = "lxml-4.9.1-pp37-pypy37_pp73-manylinux_2_12_i686.manylinux2010_i686.manylinux_2_24_i686.whl", hash = "sha256:0645e934e940107e2fdbe7c5b6fb8ec6232444260752598bc4d09511bd056c0b"},
    {file = "lxml-4.9.1-pp37-pypy37_pp73-manylinux_2_17_x86_64.manylinux2014_x86_64.manylinux_2_24_x86_64.whl", hash = "sha256:6daa662aba22ef3258934105be2dd9afa5bb45748f4f702a3b39a5bf53a1f4dc"},
    {file = "lxml-4.9.1-pp38-pypy38_pp73-macosx_10_15_x86_64.whl", hash = "sha256:603a464c2e67d8a546ddaa206d98e3246e5db05594b97db844c2f0a1af37cf5b"},
    {file = "lxml-4.9.1-pp38-pypy38_pp73-manylinux_2_12_i686.manylinux2010_i686.manylinux_2_24_i686.whl", hash = "sha256:c4b2e0559b68455c085fb0f6178e9752c4be3bba104d6e881eb5573b399d1eb2"},
    {file = "lxml-4.9.1-pp38-pypy38_pp73-manylinux_2_17_x86_64.manylinux2014_x86_64.manylinux_2_24_x86_64.whl", hash = "sha256:0f3f0059891d3254c7b5fb935330d6db38d6519ecd238ca4fce93c234b4a0f73"},
    {file = "lxml-4.9.1-pp39-pypy39_pp73-manylinux_2_12_i686.manylinux2010_i686.manylinux_2_24_i686.whl", hash = "sha256:c852b1530083a620cb0de5f3cd6826f19862bafeaf77586f1aef326e49d95f0c"},
    {file = "lxml-4.9.1-pp39-pypy39_pp73-manylinux_2_17_x86_64.manylinux2014_x86_64.manylinux_2_24_x86_64.whl", hash = "sha256:287605bede6bd36e930577c5925fcea17cb30453d96a7b4c63c14a257118dbb9"},
    {file = "lxml-4.9.1.tar.gz", hash = "sha256:fe749b052bb7233fe5d072fcb549221a8cb1a16725c47c37e42b0b9cb3ff2c3f"},
]
markdown-it-py = [
    {file = "markdown-it-py-1.1.0.tar.gz", hash = "sha256:36be6bb3ad987bfdb839f5ba78ddf094552ca38ccbd784ae4f74a4e1419fc6e3"},
    {file = "markdown_it_py-1.1.0-py3-none-any.whl", hash = "sha256:98080fc0bc34c4f2bcf0846a096a9429acbd9d5d8e67ed34026c03c61c464389"},
]
markupsafe = [
    {file = "MarkupSafe-2.1.1-cp310-cp310-macosx_10_9_universal2.whl", hash = "sha256:86b1f75c4e7c2ac2ccdaec2b9022845dbb81880ca318bb7a0a01fbf7813e3812"},
    {file = "MarkupSafe-2.1.1-cp310-cp310-macosx_10_9_x86_64.whl", hash = "sha256:f121a1420d4e173a5d96e47e9a0c0dcff965afdf1626d28de1460815f7c4ee7a"},
    {file = "MarkupSafe-2.1.1-cp310-cp310-manylinux_2_17_aarch64.manylinux2014_aarch64.whl", hash = "sha256:a49907dd8420c5685cfa064a1335b6754b74541bbb3706c259c02ed65b644b3e"},
    {file = "MarkupSafe-2.1.1-cp310-cp310-manylinux_2_17_x86_64.manylinux2014_x86_64.whl", hash = "sha256:10c1bfff05d95783da83491be968e8fe789263689c02724e0c691933c52994f5"},
    {file = "MarkupSafe-2.1.1-cp310-cp310-manylinux_2_5_i686.manylinux1_i686.manylinux_2_17_i686.manylinux2014_i686.whl", hash = "sha256:b7bd98b796e2b6553da7225aeb61f447f80a1ca64f41d83612e6139ca5213aa4"},
    {file = "MarkupSafe-2.1.1-cp310-cp310-musllinux_1_1_aarch64.whl", hash = "sha256:b09bf97215625a311f669476f44b8b318b075847b49316d3e28c08e41a7a573f"},
    {file = "MarkupSafe-2.1.1-cp310-cp310-musllinux_1_1_i686.whl", hash = "sha256:694deca8d702d5db21ec83983ce0bb4b26a578e71fbdbd4fdcd387daa90e4d5e"},
    {file = "MarkupSafe-2.1.1-cp310-cp310-musllinux_1_1_x86_64.whl", hash = "sha256:efc1913fd2ca4f334418481c7e595c00aad186563bbc1ec76067848c7ca0a933"},
    {file = "MarkupSafe-2.1.1-cp310-cp310-win32.whl", hash = "sha256:4a33dea2b688b3190ee12bd7cfa29d39c9ed176bda40bfa11099a3ce5d3a7ac6"},
    {file = "MarkupSafe-2.1.1-cp310-cp310-win_amd64.whl", hash = "sha256:dda30ba7e87fbbb7eab1ec9f58678558fd9a6b8b853530e176eabd064da81417"},
    {file = "MarkupSafe-2.1.1-cp37-cp37m-macosx_10_9_x86_64.whl", hash = "sha256:671cd1187ed5e62818414afe79ed29da836dde67166a9fac6d435873c44fdd02"},
    {file = "MarkupSafe-2.1.1-cp37-cp37m-manylinux_2_17_aarch64.manylinux2014_aarch64.whl", hash = "sha256:3799351e2336dc91ea70b034983ee71cf2f9533cdff7c14c90ea126bfd95d65a"},
    {file = "MarkupSafe-2.1.1-cp37-cp37m-manylinux_2_17_x86_64.manylinux2014_x86_64.whl", hash = "sha256:e72591e9ecd94d7feb70c1cbd7be7b3ebea3f548870aa91e2732960fa4d57a37"},
    {file = "MarkupSafe-2.1.1-cp37-cp37m-manylinux_2_5_i686.manylinux1_i686.manylinux_2_17_i686.manylinux2014_i686.whl", hash = "sha256:6fbf47b5d3728c6aea2abb0589b5d30459e369baa772e0f37a0320185e87c980"},
    {file = "MarkupSafe-2.1.1-cp37-cp37m-musllinux_1_1_aarch64.whl", hash = "sha256:d5ee4f386140395a2c818d149221149c54849dfcfcb9f1debfe07a8b8bd63f9a"},
    {file = "MarkupSafe-2.1.1-cp37-cp37m-musllinux_1_1_i686.whl", hash = "sha256:bcb3ed405ed3222f9904899563d6fc492ff75cce56cba05e32eff40e6acbeaa3"},
    {file = "MarkupSafe-2.1.1-cp37-cp37m-musllinux_1_1_x86_64.whl", hash = "sha256:e1c0b87e09fa55a220f058d1d49d3fb8df88fbfab58558f1198e08c1e1de842a"},
    {file = "MarkupSafe-2.1.1-cp37-cp37m-win32.whl", hash = "sha256:8dc1c72a69aa7e082593c4a203dcf94ddb74bb5c8a731e4e1eb68d031e8498ff"},
    {file = "MarkupSafe-2.1.1-cp37-cp37m-win_amd64.whl", hash = "sha256:97a68e6ada378df82bc9f16b800ab77cbf4b2fada0081794318520138c088e4a"},
    {file = "MarkupSafe-2.1.1-cp38-cp38-macosx_10_9_universal2.whl", hash = "sha256:e8c843bbcda3a2f1e3c2ab25913c80a3c5376cd00c6e8c4a86a89a28c8dc5452"},
    {file = "MarkupSafe-2.1.1-cp38-cp38-macosx_10_9_x86_64.whl", hash = "sha256:0212a68688482dc52b2d45013df70d169f542b7394fc744c02a57374a4207003"},
    {file = "MarkupSafe-2.1.1-cp38-cp38-manylinux_2_17_aarch64.manylinux2014_aarch64.whl", hash = "sha256:8e576a51ad59e4bfaac456023a78f6b5e6e7651dcd383bcc3e18d06f9b55d6d1"},
    {file = "MarkupSafe-2.1.1-cp38-cp38-manylinux_2_17_x86_64.manylinux2014_x86_64.whl", hash = "sha256:4b9fe39a2ccc108a4accc2676e77da025ce383c108593d65cc909add5c3bd601"},
    {file = "MarkupSafe-2.1.1-cp38-cp38-manylinux_2_5_i686.manylinux1_i686.manylinux_2_17_i686.manylinux2014_i686.whl", hash = "sha256:96e37a3dc86e80bf81758c152fe66dbf60ed5eca3d26305edf01892257049925"},
    {file = "MarkupSafe-2.1.1-cp38-cp38-musllinux_1_1_aarch64.whl", hash = "sha256:6d0072fea50feec76a4c418096652f2c3238eaa014b2f94aeb1d56a66b41403f"},
    {file = "MarkupSafe-2.1.1-cp38-cp38-musllinux_1_1_i686.whl", hash = "sha256:089cf3dbf0cd6c100f02945abeb18484bd1ee57a079aefd52cffd17fba910b88"},
    {file = "MarkupSafe-2.1.1-cp38-cp38-musllinux_1_1_x86_64.whl", hash = "sha256:6a074d34ee7a5ce3effbc526b7083ec9731bb3cbf921bbe1d3005d4d2bdb3a63"},
    {file = "MarkupSafe-2.1.1-cp38-cp38-win32.whl", hash = "sha256:421be9fbf0ffe9ffd7a378aafebbf6f4602d564d34be190fc19a193232fd12b1"},
    {file = "MarkupSafe-2.1.1-cp38-cp38-win_amd64.whl", hash = "sha256:fc7b548b17d238737688817ab67deebb30e8073c95749d55538ed473130ec0c7"},
    {file = "MarkupSafe-2.1.1-cp39-cp39-macosx_10_9_universal2.whl", hash = "sha256:e04e26803c9c3851c931eac40c695602c6295b8d432cbe78609649ad9bd2da8a"},
    {file = "MarkupSafe-2.1.1-cp39-cp39-macosx_10_9_x86_64.whl", hash = "sha256:b87db4360013327109564f0e591bd2a3b318547bcef31b468a92ee504d07ae4f"},
    {file = "MarkupSafe-2.1.1-cp39-cp39-manylinux_2_17_aarch64.manylinux2014_aarch64.whl", hash = "sha256:99a2a507ed3ac881b975a2976d59f38c19386d128e7a9a18b7df6fff1fd4c1d6"},
    {file = "MarkupSafe-2.1.1-cp39-cp39-manylinux_2_17_x86_64.manylinux2014_x86_64.whl", hash = "sha256:56442863ed2b06d19c37f94d999035e15ee982988920e12a5b4ba29b62ad1f77"},
    {file = "MarkupSafe-2.1.1-cp39-cp39-manylinux_2_5_i686.manylinux1_i686.manylinux_2_17_i686.manylinux2014_i686.whl", hash = "sha256:3ce11ee3f23f79dbd06fb3d63e2f6af7b12db1d46932fe7bd8afa259a5996603"},
    {file = "MarkupSafe-2.1.1-cp39-cp39-musllinux_1_1_aarch64.whl", hash = "sha256:33b74d289bd2f5e527beadcaa3f401e0df0a89927c1559c8566c066fa4248ab7"},
    {file = "MarkupSafe-2.1.1-cp39-cp39-musllinux_1_1_i686.whl", hash = "sha256:43093fb83d8343aac0b1baa75516da6092f58f41200907ef92448ecab8825135"},
    {file = "MarkupSafe-2.1.1-cp39-cp39-musllinux_1_1_x86_64.whl", hash = "sha256:8e3dcf21f367459434c18e71b2a9532d96547aef8a871872a5bd69a715c15f96"},
    {file = "MarkupSafe-2.1.1-cp39-cp39-win32.whl", hash = "sha256:d4306c36ca495956b6d568d276ac11fdd9c30a36f1b6eb928070dc5360b22e1c"},
    {file = "MarkupSafe-2.1.1-cp39-cp39-win_amd64.whl", hash = "sha256:46d00d6cfecdde84d40e572d63735ef81423ad31184100411e6e3388d405e247"},
    {file = "MarkupSafe-2.1.1.tar.gz", hash = "sha256:7f91197cc9e48f989d12e4e6fbc46495c446636dfc81b9ccf50bb0ec74b91d4b"},
]
matplotlib = [
    {file = "matplotlib-3.5.3-cp310-cp310-macosx_10_9_universal2.whl", hash = "sha256:a206a1b762b39398efea838f528b3a6d60cdb26fe9d58b48265787e29cd1d693"},
    {file = "matplotlib-3.5.3-cp310-cp310-macosx_10_9_x86_64.whl", hash = "sha256:cd45a6f3e93a780185f70f05cf2a383daed13c3489233faad83e81720f7ede24"},
    {file = "matplotlib-3.5.3-cp310-cp310-macosx_11_0_arm64.whl", hash = "sha256:d62880e1f60e5a30a2a8484432bcb3a5056969dc97258d7326ad465feb7ae069"},
    {file = "matplotlib-3.5.3-cp310-cp310-manylinux_2_17_aarch64.manylinux2014_aarch64.whl", hash = "sha256:9ab29589cef03bc88acfa3a1490359000c18186fc30374d8aa77d33cc4a51a4a"},
    {file = "matplotlib-3.5.3-cp310-cp310-manylinux_2_17_i686.manylinux2014_i686.whl", hash = "sha256:2886cc009f40e2984c083687251821f305d811d38e3df8ded414265e4583f0c5"},
    {file = "matplotlib-3.5.3-cp310-cp310-manylinux_2_17_x86_64.manylinux2014_x86_64.whl", hash = "sha256:c995f7d9568f18b5db131ab124c64e51b6820a92d10246d4f2b3f3a66698a15b"},
    {file = "matplotlib-3.5.3-cp310-cp310-win32.whl", hash = "sha256:6bb93a0492d68461bd458eba878f52fdc8ac7bdb6c4acdfe43dba684787838c2"},
    {file = "matplotlib-3.5.3-cp310-cp310-win_amd64.whl", hash = "sha256:2e6d184ebe291b9e8f7e78bbab7987d269c38ea3e062eace1fe7d898042ef804"},
    {file = "matplotlib-3.5.3-cp37-cp37m-macosx_10_9_x86_64.whl", hash = "sha256:6ea6aef5c4338e58d8d376068e28f80a24f54e69f09479d1c90b7172bad9f25b"},
    {file = "matplotlib-3.5.3-cp37-cp37m-manylinux_2_17_aarch64.manylinux2014_aarch64.whl", hash = "sha256:839d47b8ead7ad9669aaacdbc03f29656dc21f0d41a6fea2d473d856c39c8b1c"},
    {file = "matplotlib-3.5.3-cp37-cp37m-manylinux_2_5_i686.manylinux1_i686.whl", hash = "sha256:3b4fa56159dc3c7f9250df88f653f085068bcd32dcd38e479bba58909254af7f"},
    {file = "matplotlib-3.5.3-cp37-cp37m-manylinux_2_5_x86_64.manylinux1_x86_64.whl", hash = "sha256:94ff86af56a3869a4ae26a9637a849effd7643858a1a04dd5ee50e9ab75069a7"},
    {file = "matplotlib-3.5.3-cp37-cp37m-win32.whl", hash = "sha256:35a8ad4dddebd51f94c5d24bec689ec0ec66173bf614374a1244c6241c1595e0"},
    {file = "matplotlib-3.5.3-cp37-cp37m-win_amd64.whl", hash = "sha256:43e9d3fa077bf0cc95ded13d331d2156f9973dce17c6f0c8b49ccd57af94dbd9"},
    {file = "matplotlib-3.5.3-cp38-cp38-macosx_10_9_universal2.whl", hash = "sha256:22227c976ad4dc8c5a5057540421f0d8708c6560744ad2ad638d48e2984e1dbc"},
    {file = "matplotlib-3.5.3-cp38-cp38-macosx_10_9_x86_64.whl", hash = "sha256:bf618a825deb6205f015df6dfe6167a5d9b351203b03fab82043ae1d30f16511"},
    {file = "matplotlib-3.5.3-cp38-cp38-macosx_11_0_arm64.whl", hash = "sha256:9befa5954cdbc085e37d974ff6053da269474177921dd61facdad8023c4aeb51"},
    {file = "matplotlib-3.5.3-cp38-cp38-manylinux_2_17_aarch64.manylinux2014_aarch64.whl", hash = "sha256:f3840c280ebc87a48488a46f760ea1c0c0c83fcf7abbe2e6baf99d033fd35fd8"},
    {file = "matplotlib-3.5.3-cp38-cp38-manylinux_2_5_i686.manylinux1_i686.whl", hash = "sha256:dacddf5bfcec60e3f26ec5c0ae3d0274853a258b6c3fc5ef2f06a8eb23e042be"},
    {file = "matplotlib-3.5.3-cp38-cp38-manylinux_2_5_x86_64.manylinux1_x86_64.whl", hash = "sha256:b428076a55fb1c084c76cb93e68006f27d247169f056412607c5c88828d08f88"},
    {file = "matplotlib-3.5.3-cp38-cp38-win32.whl", hash = "sha256:874df7505ba820e0400e7091199decf3ff1fde0583652120c50cd60d5820ca9a"},
    {file = "matplotlib-3.5.3-cp38-cp38-win_amd64.whl", hash = "sha256:b28de401d928890187c589036857a270a032961411934bdac4cf12dde3d43094"},
    {file = "matplotlib-3.5.3-cp39-cp39-macosx_10_9_universal2.whl", hash = "sha256:3211ba82b9f1518d346f6309df137b50c3dc4421b4ed4815d1d7eadc617f45a1"},
    {file = "matplotlib-3.5.3-cp39-cp39-macosx_10_9_x86_64.whl", hash = "sha256:6fe807e8a22620b4cd95cfbc795ba310dc80151d43b037257250faf0bfcd82bc"},
    {file = "matplotlib-3.5.3-cp39-cp39-macosx_11_0_arm64.whl", hash = "sha256:5c096363b206a3caf43773abebdbb5a23ea13faef71d701b21a9c27fdcef72f4"},
    {file = "matplotlib-3.5.3-cp39-cp39-manylinux_2_17_aarch64.manylinux2014_aarch64.whl", hash = "sha256:0bcdfcb0f976e1bac6721d7d457c17be23cf7501f977b6a38f9d38a3762841f7"},
    {file = "matplotlib-3.5.3-cp39-cp39-manylinux_2_5_i686.manylinux1_i686.whl", hash = "sha256:1e64ac9be9da6bfff0a732e62116484b93b02a0b4d4b19934fb4f8e7ad26ad6a"},
    {file = "matplotlib-3.5.3-cp39-cp39-manylinux_2_5_x86_64.manylinux1_x86_64.whl", hash = "sha256:73dd93dc35c85dece610cca8358003bf0760d7986f70b223e2306b4ea6d1406b"},
    {file = "matplotlib-3.5.3-cp39-cp39-win32.whl", hash = "sha256:879c7e5fce4939c6aa04581dfe08d57eb6102a71f2e202e3314d5fbc072fd5a0"},
    {file = "matplotlib-3.5.3-cp39-cp39-win_amd64.whl", hash = "sha256:ab8d26f07fe64f6f6736d635cce7bfd7f625320490ed5bfc347f2cdb4fae0e56"},
    {file = "matplotlib-3.5.3-pp37-pypy37_pp73-macosx_10_9_x86_64.whl", hash = "sha256:99482b83ebf4eb6d5fc6813d7aacdefdd480f0d9c0b52dcf9f1cc3b2c4b3361a"},
    {file = "matplotlib-3.5.3-pp37-pypy37_pp73-manylinux_2_12_i686.manylinux2010_i686.whl", hash = "sha256:f814504e459c68118bf2246a530ed953ebd18213dc20e3da524174d84ed010b2"},
    {file = "matplotlib-3.5.3-pp37-pypy37_pp73-manylinux_2_12_x86_64.manylinux2010_x86_64.whl", hash = "sha256:57f1b4e69f438a99bb64d7f2c340db1b096b41ebaa515cf61ea72624279220ce"},
    {file = "matplotlib-3.5.3-pp37-pypy37_pp73-win_amd64.whl", hash = "sha256:d2484b350bf3d32cae43f85dcfc89b3ed7bd2bcd781ef351f93eb6fb2cc483f9"},
    {file = "matplotlib-3.5.3.tar.gz", hash = "sha256:339cac48b80ddbc8bfd05daae0a3a73414651a8596904c2a881cfd1edb65f26c"},
]
matplotlib-inline = [
    {file = "matplotlib-inline-0.1.3.tar.gz", hash = "sha256:a04bfba22e0d1395479f866853ec1ee28eea1485c1d69a6faf00dc3e24ff34ee"},
    {file = "matplotlib_inline-0.1.3-py3-none-any.whl", hash = "sha256:aed605ba3b72462d64d475a21a9296f400a19c4f74a31b59103d2a99ffd5aa5c"},
]
mdit-py-plugins = [
    {file = "mdit-py-plugins-0.2.8.tar.gz", hash = "sha256:5991cef645502e80a5388ec4fc20885d2313d4871e8b8e320ca2de14ac0c015f"},
    {file = "mdit_py_plugins-0.2.8-py3-none-any.whl", hash = "sha256:1833bf738e038e35d89cb3a07eb0d227ed647ce7dd357579b65343740c6d249c"},
]
mercantile = [
    {file = "mercantile-1.2.1-py3-none-any.whl", hash = "sha256:30f457a73ee88261aab787b7069d85961a5703bb09dc57a170190bc042cd023f"},
    {file = "mercantile-1.2.1.tar.gz", hash = "sha256:fa3c6db15daffd58454ac198b31887519a19caccee3f9d63d17ae7ff61b3b56b"},
]
mistune = [
    {file = "mistune-0.8.4-py2.py3-none-any.whl", hash = "sha256:88a1051873018da288eee8538d476dffe1262495144b33ecb586c4ab266bb8d4"},
    {file = "mistune-0.8.4.tar.gz", hash = "sha256:59a3429db53c50b5c6bcc8a07f8848cb00d7dc8bdb431a4ab41920d201d4756e"},
]
msal = [
    {file = "msal-1.18.0-py2.py3-none-any.whl", hash = "sha256:9c10e6cb32e0b6b8eaafc1c9a68bc3b2ff71505e0c5b8200799582d8b9f22947"},
    {file = "msal-1.18.0.tar.gz", hash = "sha256:576af55866038b60edbcb31d831325a1bd8241ed272186e2832968fd4717d202"},
]
msal-extensions = [
    {file = "msal-extensions-1.0.0.tar.gz", hash = "sha256:c676aba56b0cce3783de1b5c5ecfe828db998167875126ca4b47dc6436451354"},
    {file = "msal_extensions-1.0.0-py2.py3-none-any.whl", hash = "sha256:91e3db9620b822d0ed2b4d1850056a0f133cba04455e62f11612e40f5502f2ee"},
]
msgpack = [
    {file = "msgpack-1.0.4-cp310-cp310-macosx_10_9_universal2.whl", hash = "sha256:4ab251d229d10498e9a2f3b1e68ef64cb393394ec477e3370c457f9430ce9250"},
    {file = "msgpack-1.0.4-cp310-cp310-macosx_10_9_x86_64.whl", hash = "sha256:112b0f93202d7c0fef0b7810d465fde23c746a2d482e1e2de2aafd2ce1492c88"},
    {file = "msgpack-1.0.4-cp310-cp310-macosx_11_0_arm64.whl", hash = "sha256:002b5c72b6cd9b4bafd790f364b8480e859b4712e91f43014fe01e4f957b8467"},
    {file = "msgpack-1.0.4-cp310-cp310-manylinux_2_17_aarch64.manylinux2014_aarch64.whl", hash = "sha256:35bc0faa494b0f1d851fd29129b2575b2e26d41d177caacd4206d81502d4c6a6"},
    {file = "msgpack-1.0.4-cp310-cp310-manylinux_2_17_x86_64.manylinux2014_x86_64.whl", hash = "sha256:4733359808c56d5d7756628736061c432ded018e7a1dff2d35a02439043321aa"},
    {file = "msgpack-1.0.4-cp310-cp310-manylinux_2_5_i686.manylinux1_i686.manylinux_2_17_i686.manylinux2014_i686.whl", hash = "sha256:eb514ad14edf07a1dbe63761fd30f89ae79b42625731e1ccf5e1f1092950eaa6"},
    {file = "msgpack-1.0.4-cp310-cp310-musllinux_1_1_aarch64.whl", hash = "sha256:c23080fdeec4716aede32b4e0ef7e213c7b1093eede9ee010949f2a418ced6ba"},
    {file = "msgpack-1.0.4-cp310-cp310-musllinux_1_1_i686.whl", hash = "sha256:49565b0e3d7896d9ea71d9095df15b7f75a035c49be733051c34762ca95bbf7e"},
    {file = "msgpack-1.0.4-cp310-cp310-musllinux_1_1_x86_64.whl", hash = "sha256:aca0f1644d6b5a73eb3e74d4d64d5d8c6c3d577e753a04c9e9c87d07692c58db"},
    {file = "msgpack-1.0.4-cp310-cp310-win32.whl", hash = "sha256:0dfe3947db5fb9ce52aaea6ca28112a170db9eae75adf9339a1aec434dc954ef"},
    {file = "msgpack-1.0.4-cp310-cp310-win_amd64.whl", hash = "sha256:4dea20515f660aa6b7e964433b1808d098dcfcabbebeaaad240d11f909298075"},
    {file = "msgpack-1.0.4-cp36-cp36m-macosx_10_9_x86_64.whl", hash = "sha256:e83f80a7fec1a62cf4e6c9a660e39c7f878f603737a0cdac8c13131d11d97f52"},
    {file = "msgpack-1.0.4-cp36-cp36m-manylinux_2_17_aarch64.manylinux2014_aarch64.whl", hash = "sha256:3c11a48cf5e59026ad7cb0dc29e29a01b5a66a3e333dc11c04f7e991fc5510a9"},
    {file = "msgpack-1.0.4-cp36-cp36m-manylinux_2_17_x86_64.manylinux2014_x86_64.whl", hash = "sha256:1276e8f34e139aeff1c77a3cefb295598b504ac5314d32c8c3d54d24fadb94c9"},
    {file = "msgpack-1.0.4-cp36-cp36m-manylinux_2_5_i686.manylinux1_i686.manylinux_2_17_i686.manylinux2014_i686.whl", hash = "sha256:6c9566f2c39ccced0a38d37c26cc3570983b97833c365a6044edef3574a00c08"},
    {file = "msgpack-1.0.4-cp36-cp36m-musllinux_1_1_aarch64.whl", hash = "sha256:fcb8a47f43acc113e24e910399376f7277cf8508b27e5b88499f053de6b115a8"},
    {file = "msgpack-1.0.4-cp36-cp36m-musllinux_1_1_i686.whl", hash = "sha256:76ee788122de3a68a02ed6f3a16bbcd97bc7c2e39bd4d94be2f1821e7c4a64e6"},
    {file = "msgpack-1.0.4-cp36-cp36m-musllinux_1_1_x86_64.whl", hash = "sha256:0a68d3ac0104e2d3510de90a1091720157c319ceeb90d74f7b5295a6bee51bae"},
    {file = "msgpack-1.0.4-cp36-cp36m-win32.whl", hash = "sha256:85f279d88d8e833ec015650fd15ae5eddce0791e1e8a59165318f371158efec6"},
    {file = "msgpack-1.0.4-cp36-cp36m-win_amd64.whl", hash = "sha256:c1683841cd4fa45ac427c18854c3ec3cd9b681694caf5bff04edb9387602d661"},
    {file = "msgpack-1.0.4-cp37-cp37m-macosx_10_9_x86_64.whl", hash = "sha256:a75dfb03f8b06f4ab093dafe3ddcc2d633259e6c3f74bb1b01996f5d8aa5868c"},
    {file = "msgpack-1.0.4-cp37-cp37m-manylinux_2_17_aarch64.manylinux2014_aarch64.whl", hash = "sha256:9667bdfdf523c40d2511f0e98a6c9d3603be6b371ae9a238b7ef2dc4e7a427b0"},
    {file = "msgpack-1.0.4-cp37-cp37m-manylinux_2_17_x86_64.manylinux2014_x86_64.whl", hash = "sha256:11184bc7e56fd74c00ead4f9cc9a3091d62ecb96e97653add7a879a14b003227"},
    {file = "msgpack-1.0.4-cp37-cp37m-manylinux_2_5_i686.manylinux1_i686.manylinux_2_17_i686.manylinux2014_i686.whl", hash = "sha256:ac5bd7901487c4a1dd51a8c58f2632b15d838d07ceedaa5e4c080f7190925bff"},
    {file = "msgpack-1.0.4-cp37-cp37m-musllinux_1_1_aarch64.whl", hash = "sha256:1e91d641d2bfe91ba4c52039adc5bccf27c335356055825c7f88742c8bb900dd"},
    {file = "msgpack-1.0.4-cp37-cp37m-musllinux_1_1_i686.whl", hash = "sha256:2a2df1b55a78eb5f5b7d2a4bb221cd8363913830145fad05374a80bf0877cb1e"},
    {file = "msgpack-1.0.4-cp37-cp37m-musllinux_1_1_x86_64.whl", hash = "sha256:545e3cf0cf74f3e48b470f68ed19551ae6f9722814ea969305794645da091236"},
    {file = "msgpack-1.0.4-cp37-cp37m-win32.whl", hash = "sha256:2cc5ca2712ac0003bcb625c96368fd08a0f86bbc1a5578802512d87bc592fe44"},
    {file = "msgpack-1.0.4-cp37-cp37m-win_amd64.whl", hash = "sha256:eba96145051ccec0ec86611fe9cf693ce55f2a3ce89c06ed307de0e085730ec1"},
    {file = "msgpack-1.0.4-cp38-cp38-macosx_10_9_universal2.whl", hash = "sha256:7760f85956c415578c17edb39eed99f9181a48375b0d4a94076d84148cf67b2d"},
    {file = "msgpack-1.0.4-cp38-cp38-macosx_10_9_x86_64.whl", hash = "sha256:449e57cc1ff18d3b444eb554e44613cffcccb32805d16726a5494038c3b93dab"},
    {file = "msgpack-1.0.4-cp38-cp38-macosx_11_0_arm64.whl", hash = "sha256:d603de2b8d2ea3f3bcb2efe286849aa7a81531abc52d8454da12f46235092bcb"},
    {file = "msgpack-1.0.4-cp38-cp38-manylinux_2_17_aarch64.manylinux2014_aarch64.whl", hash = "sha256:48f5d88c99f64c456413d74a975bd605a9b0526293218a3b77220a2c15458ba9"},
    {file = "msgpack-1.0.4-cp38-cp38-manylinux_2_17_x86_64.manylinux2014_x86_64.whl", hash = "sha256:6916c78f33602ecf0509cc40379271ba0f9ab572b066bd4bdafd7434dee4bc6e"},
    {file = "msgpack-1.0.4-cp38-cp38-manylinux_2_5_i686.manylinux1_i686.manylinux_2_17_i686.manylinux2014_i686.whl", hash = "sha256:81fc7ba725464651190b196f3cd848e8553d4d510114a954681fd0b9c479d7e1"},
    {file = "msgpack-1.0.4-cp38-cp38-musllinux_1_1_aarch64.whl", hash = "sha256:d5b5b962221fa2c5d3a7f8133f9abffc114fe218eb4365e40f17732ade576c8e"},
    {file = "msgpack-1.0.4-cp38-cp38-musllinux_1_1_i686.whl", hash = "sha256:77ccd2af37f3db0ea59fb280fa2165bf1b096510ba9fe0cc2bf8fa92a22fdb43"},
    {file = "msgpack-1.0.4-cp38-cp38-musllinux_1_1_x86_64.whl", hash = "sha256:b17be2478b622939e39b816e0aa8242611cc8d3583d1cd8ec31b249f04623243"},
    {file = "msgpack-1.0.4-cp38-cp38-win32.whl", hash = "sha256:2bb8cdf50dd623392fa75525cce44a65a12a00c98e1e37bf0fb08ddce2ff60d2"},
    {file = "msgpack-1.0.4-cp38-cp38-win_amd64.whl", hash = "sha256:26b8feaca40a90cbe031b03d82b2898bf560027160d3eae1423f4a67654ec5d6"},
    {file = "msgpack-1.0.4-cp39-cp39-macosx_10_9_universal2.whl", hash = "sha256:462497af5fd4e0edbb1559c352ad84f6c577ffbbb708566a0abaaa84acd9f3ae"},
    {file = "msgpack-1.0.4-cp39-cp39-macosx_10_9_x86_64.whl", hash = "sha256:2999623886c5c02deefe156e8f869c3b0aaeba14bfc50aa2486a0415178fce55"},
    {file = "msgpack-1.0.4-cp39-cp39-macosx_11_0_arm64.whl", hash = "sha256:f0029245c51fd9473dc1aede1160b0a29f4a912e6b1dd353fa6d317085b219da"},
    {file = "msgpack-1.0.4-cp39-cp39-manylinux_2_17_aarch64.manylinux2014_aarch64.whl", hash = "sha256:ed6f7b854a823ea44cf94919ba3f727e230da29feb4a99711433f25800cf747f"},
    {file = "msgpack-1.0.4-cp39-cp39-manylinux_2_17_x86_64.manylinux2014_x86_64.whl", hash = "sha256:0df96d6eaf45ceca04b3f3b4b111b86b33785683d682c655063ef8057d61fd92"},
    {file = "msgpack-1.0.4-cp39-cp39-manylinux_2_5_i686.manylinux1_i686.manylinux_2_17_i686.manylinux2014_i686.whl", hash = "sha256:6a4192b1ab40f8dca3f2877b70e63799d95c62c068c84dc028b40a6cb03ccd0f"},
    {file = "msgpack-1.0.4-cp39-cp39-musllinux_1_1_aarch64.whl", hash = "sha256:0e3590f9fb9f7fbc36df366267870e77269c03172d086fa76bb4eba8b2b46624"},
    {file = "msgpack-1.0.4-cp39-cp39-musllinux_1_1_i686.whl", hash = "sha256:1576bd97527a93c44fa856770197dec00d223b0b9f36ef03f65bac60197cedf8"},
    {file = "msgpack-1.0.4-cp39-cp39-musllinux_1_1_x86_64.whl", hash = "sha256:63e29d6e8c9ca22b21846234913c3466b7e4ee6e422f205a2988083de3b08cae"},
    {file = "msgpack-1.0.4-cp39-cp39-win32.whl", hash = "sha256:fb62ea4b62bfcb0b380d5680f9a4b3f9a2d166d9394e9bbd9666c0ee09a3645c"},
    {file = "msgpack-1.0.4-cp39-cp39-win_amd64.whl", hash = "sha256:4d5834a2a48965a349da1c5a79760d94a1a0172fbb5ab6b5b33cbf8447e109ce"},
    {file = "msgpack-1.0.4.tar.gz", hash = "sha256:f5d869c18f030202eb412f08b28d2afeea553d6613aee89e200d7aca7ef01f5f"},
]
msrest = [
    {file = "msrest-0.7.1-py3-none-any.whl", hash = "sha256:21120a810e1233e5e6cc7fe40b474eeb4ec6f757a15d7cf86702c369f9567c32"},
    {file = "msrest-0.7.1.zip", hash = "sha256:6e7661f46f3afd88b75667b7187a92829924446c7ea1d169be8c4bb7eeb788b9"},
]
multidict = [
    {file = "multidict-6.0.2-cp310-cp310-macosx_10_9_universal2.whl", hash = "sha256:0b9e95a740109c6047602f4db4da9949e6c5945cefbad34a1299775ddc9a62e2"},
    {file = "multidict-6.0.2-cp310-cp310-macosx_10_9_x86_64.whl", hash = "sha256:ac0e27844758d7177989ce406acc6a83c16ed4524ebc363c1f748cba184d89d3"},
    {file = "multidict-6.0.2-cp310-cp310-macosx_11_0_arm64.whl", hash = "sha256:041b81a5f6b38244b34dc18c7b6aba91f9cdaf854d9a39e5ff0b58e2b5773b9c"},
    {file = "multidict-6.0.2-cp310-cp310-manylinux_2_17_aarch64.manylinux2014_aarch64.whl", hash = "sha256:5fdda29a3c7e76a064f2477c9aab1ba96fd94e02e386f1e665bca1807fc5386f"},
    {file = "multidict-6.0.2-cp310-cp310-manylinux_2_17_ppc64le.manylinux2014_ppc64le.whl", hash = "sha256:3368bf2398b0e0fcbf46d85795adc4c259299fec50c1416d0f77c0a843a3eed9"},
    {file = "multidict-6.0.2-cp310-cp310-manylinux_2_17_s390x.manylinux2014_s390x.whl", hash = "sha256:f4f052ee022928d34fe1f4d2bc743f32609fb79ed9c49a1710a5ad6b2198db20"},
    {file = "multidict-6.0.2-cp310-cp310-manylinux_2_17_x86_64.manylinux2014_x86_64.whl", hash = "sha256:225383a6603c086e6cef0f2f05564acb4f4d5f019a4e3e983f572b8530f70c88"},
    {file = "multidict-6.0.2-cp310-cp310-manylinux_2_5_i686.manylinux1_i686.manylinux_2_17_i686.manylinux2014_i686.whl", hash = "sha256:50bd442726e288e884f7be9071016c15a8742eb689a593a0cac49ea093eef0a7"},
    {file = "multidict-6.0.2-cp310-cp310-musllinux_1_1_aarch64.whl", hash = "sha256:47e6a7e923e9cada7c139531feac59448f1f47727a79076c0b1ee80274cd8eee"},
    {file = "multidict-6.0.2-cp310-cp310-musllinux_1_1_i686.whl", hash = "sha256:0556a1d4ea2d949efe5fd76a09b4a82e3a4a30700553a6725535098d8d9fb672"},
    {file = "multidict-6.0.2-cp310-cp310-musllinux_1_1_ppc64le.whl", hash = "sha256:626fe10ac87851f4cffecee161fc6f8f9853f0f6f1035b59337a51d29ff3b4f9"},
    {file = "multidict-6.0.2-cp310-cp310-musllinux_1_1_s390x.whl", hash = "sha256:8064b7c6f0af936a741ea1efd18690bacfbae4078c0c385d7c3f611d11f0cf87"},
    {file = "multidict-6.0.2-cp310-cp310-musllinux_1_1_x86_64.whl", hash = "sha256:2d36e929d7f6a16d4eb11b250719c39560dd70545356365b494249e2186bc389"},
    {file = "multidict-6.0.2-cp310-cp310-win32.whl", hash = "sha256:fcb91630817aa8b9bc4a74023e4198480587269c272c58b3279875ed7235c293"},
    {file = "multidict-6.0.2-cp310-cp310-win_amd64.whl", hash = "sha256:8cbf0132f3de7cc6c6ce00147cc78e6439ea736cee6bca4f068bcf892b0fd658"},
    {file = "multidict-6.0.2-cp37-cp37m-macosx_10_9_x86_64.whl", hash = "sha256:05f6949d6169878a03e607a21e3b862eaf8e356590e8bdae4227eedadacf6e51"},
    {file = "multidict-6.0.2-cp37-cp37m-manylinux_2_17_aarch64.manylinux2014_aarch64.whl", hash = "sha256:e2c2e459f7050aeb7c1b1276763364884595d47000c1cddb51764c0d8976e608"},
    {file = "multidict-6.0.2-cp37-cp37m-manylinux_2_17_ppc64le.manylinux2014_ppc64le.whl", hash = "sha256:d0509e469d48940147e1235d994cd849a8f8195e0bca65f8f5439c56e17872a3"},
    {file = "multidict-6.0.2-cp37-cp37m-manylinux_2_17_s390x.manylinux2014_s390x.whl", hash = "sha256:514fe2b8d750d6cdb4712346a2c5084a80220821a3e91f3f71eec11cf8d28fd4"},
    {file = "multidict-6.0.2-cp37-cp37m-manylinux_2_17_x86_64.manylinux2014_x86_64.whl", hash = "sha256:19adcfc2a7197cdc3987044e3f415168fc5dc1f720c932eb1ef4f71a2067e08b"},
    {file = "multidict-6.0.2-cp37-cp37m-manylinux_2_5_i686.manylinux1_i686.manylinux_2_17_i686.manylinux2014_i686.whl", hash = "sha256:b9d153e7f1f9ba0b23ad1568b3b9e17301e23b042c23870f9ee0522dc5cc79e8"},
    {file = "multidict-6.0.2-cp37-cp37m-musllinux_1_1_aarch64.whl", hash = "sha256:aef9cc3d9c7d63d924adac329c33835e0243b5052a6dfcbf7732a921c6e918ba"},
    {file = "multidict-6.0.2-cp37-cp37m-musllinux_1_1_i686.whl", hash = "sha256:4571f1beddff25f3e925eea34268422622963cd8dc395bb8778eb28418248e43"},
    {file = "multidict-6.0.2-cp37-cp37m-musllinux_1_1_ppc64le.whl", hash = "sha256:d48b8ee1d4068561ce8033d2c344cf5232cb29ee1a0206a7b828c79cbc5982b8"},
    {file = "multidict-6.0.2-cp37-cp37m-musllinux_1_1_s390x.whl", hash = "sha256:45183c96ddf61bf96d2684d9fbaf6f3564d86b34cb125761f9a0ef9e36c1d55b"},
    {file = "multidict-6.0.2-cp37-cp37m-musllinux_1_1_x86_64.whl", hash = "sha256:75bdf08716edde767b09e76829db8c1e5ca9d8bb0a8d4bd94ae1eafe3dac5e15"},
    {file = "multidict-6.0.2-cp37-cp37m-win32.whl", hash = "sha256:a45e1135cb07086833ce969555df39149680e5471c04dfd6a915abd2fc3f6dbc"},
    {file = "multidict-6.0.2-cp37-cp37m-win_amd64.whl", hash = "sha256:6f3cdef8a247d1eafa649085812f8a310e728bdf3900ff6c434eafb2d443b23a"},
    {file = "multidict-6.0.2-cp38-cp38-macosx_10_9_universal2.whl", hash = "sha256:0327292e745a880459ef71be14e709aaea2f783f3537588fb4ed09b6c01bca60"},
    {file = "multidict-6.0.2-cp38-cp38-macosx_10_9_x86_64.whl", hash = "sha256:e875b6086e325bab7e680e4316d667fc0e5e174bb5611eb16b3ea121c8951b86"},
    {file = "multidict-6.0.2-cp38-cp38-macosx_11_0_arm64.whl", hash = "sha256:feea820722e69451743a3d56ad74948b68bf456984d63c1a92e8347b7b88452d"},
    {file = "multidict-6.0.2-cp38-cp38-manylinux_2_17_aarch64.manylinux2014_aarch64.whl", hash = "sha256:9cc57c68cb9139c7cd6fc39f211b02198e69fb90ce4bc4a094cf5fe0d20fd8b0"},
    {file = "multidict-6.0.2-cp38-cp38-manylinux_2_17_ppc64le.manylinux2014_ppc64le.whl", hash = "sha256:497988d6b6ec6ed6f87030ec03280b696ca47dbf0648045e4e1d28b80346560d"},
    {file = "multidict-6.0.2-cp38-cp38-manylinux_2_17_s390x.manylinux2014_s390x.whl", hash = "sha256:89171b2c769e03a953d5969b2f272efa931426355b6c0cb508022976a17fd376"},
    {file = "multidict-6.0.2-cp38-cp38-manylinux_2_17_x86_64.manylinux2014_x86_64.whl", hash = "sha256:684133b1e1fe91eda8fa7447f137c9490a064c6b7f392aa857bba83a28cfb693"},
    {file = "multidict-6.0.2-cp38-cp38-manylinux_2_5_i686.manylinux1_i686.manylinux_2_17_i686.manylinux2014_i686.whl", hash = "sha256:fd9fc9c4849a07f3635ccffa895d57abce554b467d611a5009ba4f39b78a8849"},
    {file = "multidict-6.0.2-cp38-cp38-musllinux_1_1_aarch64.whl", hash = "sha256:e07c8e79d6e6fd37b42f3250dba122053fddb319e84b55dd3a8d6446e1a7ee49"},
    {file = "multidict-6.0.2-cp38-cp38-musllinux_1_1_i686.whl", hash = "sha256:4070613ea2227da2bfb2c35a6041e4371b0af6b0be57f424fe2318b42a748516"},
    {file = "multidict-6.0.2-cp38-cp38-musllinux_1_1_ppc64le.whl", hash = "sha256:47fbeedbf94bed6547d3aa632075d804867a352d86688c04e606971595460227"},
    {file = "multidict-6.0.2-cp38-cp38-musllinux_1_1_s390x.whl", hash = "sha256:5774d9218d77befa7b70d836004a768fb9aa4fdb53c97498f4d8d3f67bb9cfa9"},
    {file = "multidict-6.0.2-cp38-cp38-musllinux_1_1_x86_64.whl", hash = "sha256:2957489cba47c2539a8eb7ab32ff49101439ccf78eab724c828c1a54ff3ff98d"},
    {file = "multidict-6.0.2-cp38-cp38-win32.whl", hash = "sha256:e5b20e9599ba74391ca0cfbd7b328fcc20976823ba19bc573983a25b32e92b57"},
    {file = "multidict-6.0.2-cp38-cp38-win_amd64.whl", hash = "sha256:8004dca28e15b86d1b1372515f32eb6f814bdf6f00952699bdeb541691091f96"},
    {file = "multidict-6.0.2-cp39-cp39-macosx_10_9_universal2.whl", hash = "sha256:2e4a0785b84fb59e43c18a015ffc575ba93f7d1dbd272b4cdad9f5134b8a006c"},
    {file = "multidict-6.0.2-cp39-cp39-macosx_10_9_x86_64.whl", hash = "sha256:6701bf8a5d03a43375909ac91b6980aea74b0f5402fbe9428fc3f6edf5d9677e"},
    {file = "multidict-6.0.2-cp39-cp39-macosx_11_0_arm64.whl", hash = "sha256:a007b1638e148c3cfb6bf0bdc4f82776cef0ac487191d093cdc316905e504071"},
    {file = "multidict-6.0.2-cp39-cp39-manylinux_2_17_aarch64.manylinux2014_aarch64.whl", hash = "sha256:07a017cfa00c9890011628eab2503bee5872f27144936a52eaab449be5eaf032"},
    {file = "multidict-6.0.2-cp39-cp39-manylinux_2_17_ppc64le.manylinux2014_ppc64le.whl", hash = "sha256:c207fff63adcdf5a485969131dc70e4b194327666b7e8a87a97fbc4fd80a53b2"},
    {file = "multidict-6.0.2-cp39-cp39-manylinux_2_17_s390x.manylinux2014_s390x.whl", hash = "sha256:373ba9d1d061c76462d74e7de1c0c8e267e9791ee8cfefcf6b0b2495762c370c"},
    {file = "multidict-6.0.2-cp39-cp39-manylinux_2_17_x86_64.manylinux2014_x86_64.whl", hash = "sha256:bfba7c6d5d7c9099ba21f84662b037a0ffd4a5e6b26ac07d19e423e6fdf965a9"},
    {file = "multidict-6.0.2-cp39-cp39-manylinux_2_5_i686.manylinux1_i686.manylinux_2_17_i686.manylinux2014_i686.whl", hash = "sha256:19d9bad105dfb34eb539c97b132057a4e709919ec4dd883ece5838bcbf262b80"},
    {file = "multidict-6.0.2-cp39-cp39-musllinux_1_1_aarch64.whl", hash = "sha256:de989b195c3d636ba000ee4281cd03bb1234635b124bf4cd89eeee9ca8fcb09d"},
    {file = "multidict-6.0.2-cp39-cp39-musllinux_1_1_i686.whl", hash = "sha256:7c40b7bbece294ae3a87c1bc2abff0ff9beef41d14188cda94ada7bcea99b0fb"},
    {file = "multidict-6.0.2-cp39-cp39-musllinux_1_1_ppc64le.whl", hash = "sha256:d16cce709ebfadc91278a1c005e3c17dd5f71f5098bfae1035149785ea6e9c68"},
    {file = "multidict-6.0.2-cp39-cp39-musllinux_1_1_s390x.whl", hash = "sha256:a2c34a93e1d2aa35fbf1485e5010337c72c6791407d03aa5f4eed920343dd360"},
    {file = "multidict-6.0.2-cp39-cp39-musllinux_1_1_x86_64.whl", hash = "sha256:feba80698173761cddd814fa22e88b0661e98cb810f9f986c54aa34d281e4937"},
    {file = "multidict-6.0.2-cp39-cp39-win32.whl", hash = "sha256:23b616fdc3c74c9fe01d76ce0d1ce872d2d396d8fa8e4899398ad64fb5aa214a"},
    {file = "multidict-6.0.2-cp39-cp39-win_amd64.whl", hash = "sha256:4bae31803d708f6f15fd98be6a6ac0b6958fcf68fda3c77a048a4f9073704aae"},
    {file = "multidict-6.0.2.tar.gz", hash = "sha256:5ff3bd75f38e4c43f1f470f2df7a4d430b821c4ce22be384e1459cb57d6bb013"},
]
multipledispatch = [
    {file = "multipledispatch-0.6.0-py2-none-any.whl", hash = "sha256:407e6d8c5fa27075968ba07c4db3ef5f02bea4e871e959570eeb69ee39a6565b"},
    {file = "multipledispatch-0.6.0-py3-none-any.whl", hash = "sha256:a55c512128fb3f7c2efd2533f2550accb93c35f1045242ef74645fc92a2c3cba"},
    {file = "multipledispatch-0.6.0.tar.gz", hash = "sha256:a7ab1451fd0bf9b92cab3edbd7b205622fb767aeefb4fb536c2e3de9e0a38bea"},
]
munch = [
    {file = "munch-2.5.0-py2.py3-none-any.whl", hash = "sha256:6f44af89a2ce4ed04ff8de41f70b226b984db10a91dcc7b9ac2efc1c77022fdd"},
    {file = "munch-2.5.0.tar.gz", hash = "sha256:2d735f6f24d4dba3417fa448cae40c6e896ec1fdab6cdb5e6510999758a4dbd2"},
]
mypy-extensions = [
    {file = "mypy_extensions-0.4.3-py2.py3-none-any.whl", hash = "sha256:090fedd75945a69ae91ce1303b5824f428daf5a028d2f6ab8a299250a846f15d"},
    {file = "mypy_extensions-0.4.3.tar.gz", hash = "sha256:2d82818f5bb3e369420cb3c4060a7970edba416647068eb4c5343488a6c604a8"},
]
myst-nb = [
    {file = "myst-nb-0.13.2.tar.gz", hash = "sha256:81e0a4f186bb35c487f5443c7005a474d68ffb58f518f469102d1db7b452066a"},
    {file = "myst_nb-0.13.2-py3-none-any.whl", hash = "sha256:1b9ea3a04c9e0eee05145aa297d2feeabb94c4e23e3047b92efa011ddba4f4b4"},
]
myst-parser = [
    {file = "myst-parser-0.15.2.tar.gz", hash = "sha256:f7f3b2d62db7655cde658eb5d62b2ec2a4631308137bd8d10f296a40d57bbbeb"},
    {file = "myst_parser-0.15.2-py3-none-any.whl", hash = "sha256:40124b6f27a4c42ac7f06b385e23a9dcd03d84801e9c7130b59b3729a554b1f9"},
]
nbclient = [
    {file = "nbclient-0.5.13-py3-none-any.whl", hash = "sha256:47ac905af59379913c1f8f541098d2550153cf8dc58553cbe18c702b181518b0"},
    {file = "nbclient-0.5.13.tar.gz", hash = "sha256:40c52c9b5e3c31faecaee69f202b3f53e38d7c1c563de0fadde9d7eda0fdafe8"},
]
nbconvert = [
    {file = "nbconvert-6.5.1-py3-none-any.whl", hash = "sha256:0a3e224ee753ac4dceeb0257c4a315c069dcc6f9f4ae0ad15c5ea84713d15e28"},
    {file = "nbconvert-6.5.1.tar.gz", hash = "sha256:2c01f3f518fee736c3d3f999dd20e0a16febba17a0d60a3b0fd28fbdec14115d"},
]
nbdime = [
    {file = "nbdime-3.1.1-py2.py3-none-any.whl", hash = "sha256:ea4ddf919e3035800ef8bd5552b814522207cb154ca7512565e4539a54c74dbf"},
    {file = "nbdime-3.1.1.tar.gz", hash = "sha256:67767320e971374f701a175aa59abd3a554723039d39fae908e72d16330d648b"},
]
nbformat = [
    {file = "nbformat-5.4.0-py3-none-any.whl", hash = "sha256:0d6072aaec95dddc39735c144ee8bbc6589c383fb462e4058abc855348152dad"},
    {file = "nbformat-5.4.0.tar.gz", hash = "sha256:44ba5ca6acb80c5d5a500f1e5b83ede8cbe364d5a495c4c8cf60aaf1ba656501"},
]
nest-asyncio = [
    {file = "nest_asyncio-1.5.5-py3-none-any.whl", hash = "sha256:b98e3ec1b246135e4642eceffa5a6c23a3ab12c82ff816a92c612d68205813b2"},
    {file = "nest_asyncio-1.5.5.tar.gz", hash = "sha256:e442291cd942698be619823a17a86a5759eabe1f8613084790de189fe9e16d65"},
]
notebook = [
    {file = "notebook-6.4.12-py3-none-any.whl", hash = "sha256:8c07a3bb7640e371f8a609bdbb2366a1976c6a2589da8ef917f761a61e3ad8b1"},
    {file = "notebook-6.4.12.tar.gz", hash = "sha256:6268c9ec9048cff7a45405c990c29ac9ca40b0bc3ec29263d218c5e01f2b4e86"},
]
numba = [
    {file = "numba-0.56.0-cp310-cp310-macosx_10_14_x86_64.whl", hash = "sha256:885174997a1c875f8fa56d17451c96001c571090083e59c5973eeb26616a88e8"},
    {file = "numba-0.56.0-cp310-cp310-macosx_11_0_arm64.whl", hash = "sha256:f9696d2d800860f1820127190dc58d4b754cff98d913c11e0c00cfd5273b607a"},
    {file = "numba-0.56.0-cp310-cp310-manylinux2014_aarch64.manylinux_2_17_aarch64.whl", hash = "sha256:606b746e4799ea734dcb57bc1182d4af9192b8634ddefbc8790048c157a442c6"},
    {file = "numba-0.56.0-cp310-cp310-manylinux2014_i686.manylinux_2_17_i686.whl", hash = "sha256:452b076b082cb91476c309c90a5ecb1094608e777c7b6d1b38a11b3d90585826"},
    {file = "numba-0.56.0-cp310-cp310-manylinux2014_x86_64.manylinux_2_17_x86_64.whl", hash = "sha256:a4482b921644c8415e15ccf180d866ea95fc499fe29ca5f27a9aa61aa484133e"},
    {file = "numba-0.56.0-cp310-cp310-win32.whl", hash = "sha256:50e156bc1d29457a5db25d2df8745e0caa178ef8c9cd2507236eda4cdb1aa05e"},
    {file = "numba-0.56.0-cp310-cp310-win_amd64.whl", hash = "sha256:f3558988e9d05efb2d552ed747124e4d2f0313b6664451a995f971904aeb83f6"},
    {file = "numba-0.56.0-cp37-cp37m-macosx_10_14_x86_64.whl", hash = "sha256:4fd22a209dda8a662392fd06db426c13be029cd0a0a5d8d4eb5d6da4813093a4"},
    {file = "numba-0.56.0-cp37-cp37m-manylinux2014_aarch64.manylinux_2_17_aarch64.whl", hash = "sha256:bb07dce1492ebaf3890859178c9bbe8f45d5b9075c6745372ee4c735a785ce07"},
    {file = "numba-0.56.0-cp37-cp37m-manylinux2014_i686.manylinux_2_17_i686.whl", hash = "sha256:aa7cd6ca961072f6c073d9fc501b9c019d9140276ef782ba7913e786ca71a84a"},
    {file = "numba-0.56.0-cp37-cp37m-manylinux2014_x86_64.manylinux_2_17_x86_64.whl", hash = "sha256:bc09a025e11627fdca888e8d49dae16d2a3dcc5b58f95627ee37e1637e281d9d"},
    {file = "numba-0.56.0-cp37-cp37m-win32.whl", hash = "sha256:4393f4c8a46f454a9f3007f442506b19803fffd72f3e241607b1d42162ca0bb2"},
    {file = "numba-0.56.0-cp37-cp37m-win_amd64.whl", hash = "sha256:3785329ee5f71321f672ccf27ea05ac80df84b8d20f5f6fdcf863d01cc0e64ce"},
    {file = "numba-0.56.0-cp38-cp38-macosx_10_14_x86_64.whl", hash = "sha256:949f03f7744a0ec3257e87ac2da7ca82c599a9da679321bf120caf0df1f16d2c"},
    {file = "numba-0.56.0-cp38-cp38-macosx_11_0_arm64.whl", hash = "sha256:c72fddecd4499efc8ace9f54ef46fefdae6690e687f378e20314bddde4d13ee6"},
    {file = "numba-0.56.0-cp38-cp38-manylinux2014_aarch64.manylinux_2_17_aarch64.whl", hash = "sha256:c5fc5c14b7d9ab9a71519c1203bc1b28f80893693ef0b1b660a9d464e18b6a0d"},
    {file = "numba-0.56.0-cp38-cp38-manylinux2014_i686.manylinux_2_17_i686.whl", hash = "sha256:1ae20b2e811b707632ca2a80a62b4f60bff98af71e28690541e427c336c464e7"},
    {file = "numba-0.56.0-cp38-cp38-manylinux2014_x86_64.manylinux_2_17_x86_64.whl", hash = "sha256:1f7f5fcc4d69a2d59182e566e68f87cfde09d25f952a00c70c679d046664b12d"},
    {file = "numba-0.56.0-cp38-cp38-win32.whl", hash = "sha256:e45395d77a91fc9d91d8ab1c90de14579f312bd23d6122856737e227d599c726"},
    {file = "numba-0.56.0-cp38-cp38-win_amd64.whl", hash = "sha256:b963149ddb7d26eca1aff0b1f54e8d6e5020e8a459d724f58f6adb157f36c27c"},
    {file = "numba-0.56.0-cp39-cp39-macosx_10_14_x86_64.whl", hash = "sha256:4a613ff04d32e160a4bf2fcc5f805a03d9e3e3d8f2d3c9a742407880e66d8e0f"},
    {file = "numba-0.56.0-cp39-cp39-macosx_11_0_arm64.whl", hash = "sha256:f4c6c0ba5950c2d92d4688162887f194798abf5039fd94060a31bade91ef8638"},
    {file = "numba-0.56.0-cp39-cp39-manylinux2014_aarch64.manylinux_2_17_aarch64.whl", hash = "sha256:e06b6ffc0c3efda7b8b1c41b5244c856cf9e04efa77c48d6f788ef3a003704c7"},
    {file = "numba-0.56.0-cp39-cp39-manylinux2014_i686.manylinux_2_17_i686.whl", hash = "sha256:34627da15052dc0480640e35bc1be72b9cfc253dedea8d15891f0066e5d1f58f"},
    {file = "numba-0.56.0-cp39-cp39-manylinux2014_x86_64.manylinux_2_17_x86_64.whl", hash = "sha256:cba64cd7dadfe5fa71a51d1b641e6535f47ee7e61537d5d62d2af3fb3d5fbd02"},
    {file = "numba-0.56.0-cp39-cp39-win32.whl", hash = "sha256:f44b6da86911098eaf910e6e56c5db1d6b851266377880513660f4f8312cadb8"},
    {file = "numba-0.56.0-cp39-cp39-win_amd64.whl", hash = "sha256:8994db76f36d043e883b81784954057893e34de4accd27d35ac2cf27093f40e3"},
    {file = "numba-0.56.0.tar.gz", hash = "sha256:87a647dd4b8fce389869ff71f117732de9a519fe07663d9a02d75724eb8e244d"},
]
numpy = [
    {file = "numpy-1.22.4-cp310-cp310-macosx_10_14_x86_64.whl", hash = "sha256:ba9ead61dfb5d971d77b6c131a9dbee62294a932bf6a356e48c75ae684e635b3"},
    {file = "numpy-1.22.4-cp310-cp310-macosx_10_15_x86_64.whl", hash = "sha256:1ce7ab2053e36c0a71e7a13a7475bd3b1f54750b4b433adc96313e127b870887"},
    {file = "numpy-1.22.4-cp310-cp310-macosx_11_0_arm64.whl", hash = "sha256:7228ad13744f63575b3a972d7ee4fd61815b2879998e70930d4ccf9ec721dce0"},
    {file = "numpy-1.22.4-cp310-cp310-manylinux_2_17_aarch64.manylinux2014_aarch64.whl", hash = "sha256:43a8ca7391b626b4c4fe20aefe79fec683279e31e7c79716863b4b25021e0e74"},
    {file = "numpy-1.22.4-cp310-cp310-manylinux_2_17_x86_64.manylinux2014_x86_64.whl", hash = "sha256:a911e317e8c826ea632205e63ed8507e0dc877dcdc49744584dfc363df9ca08c"},
    {file = "numpy-1.22.4-cp310-cp310-win32.whl", hash = "sha256:9ce7df0abeabe7fbd8ccbf343dc0db72f68549856b863ae3dd580255d009648e"},
    {file = "numpy-1.22.4-cp310-cp310-win_amd64.whl", hash = "sha256:3e1ffa4748168e1cc8d3cde93f006fe92b5421396221a02f2274aab6ac83b077"},
    {file = "numpy-1.22.4-cp38-cp38-macosx_10_15_x86_64.whl", hash = "sha256:59d55e634968b8f77d3fd674a3cf0b96e85147cd6556ec64ade018f27e9479e1"},
    {file = "numpy-1.22.4-cp38-cp38-macosx_11_0_arm64.whl", hash = "sha256:c1d937820db6e43bec43e8d016b9b3165dcb42892ea9f106c70fb13d430ffe72"},
    {file = "numpy-1.22.4-cp38-cp38-manylinux_2_17_aarch64.manylinux2014_aarch64.whl", hash = "sha256:d4c5d5eb2ec8da0b4f50c9a843393971f31f1d60be87e0fb0917a49133d257d6"},
    {file = "numpy-1.22.4-cp38-cp38-manylinux_2_17_x86_64.manylinux2014_x86_64.whl", hash = "sha256:64f56fc53a2d18b1924abd15745e30d82a5782b2cab3429aceecc6875bd5add0"},
    {file = "numpy-1.22.4-cp38-cp38-win32.whl", hash = "sha256:fb7a980c81dd932381f8228a426df8aeb70d59bbcda2af075b627bbc50207cba"},
    {file = "numpy-1.22.4-cp38-cp38-win_amd64.whl", hash = "sha256:e96d7f3096a36c8754207ab89d4b3282ba7b49ea140e4973591852c77d09eb76"},
    {file = "numpy-1.22.4-cp39-cp39-macosx_10_14_x86_64.whl", hash = "sha256:4c6036521f11a731ce0648f10c18ae66d7143865f19f7299943c985cdc95afb5"},
    {file = "numpy-1.22.4-cp39-cp39-macosx_10_15_x86_64.whl", hash = "sha256:b89bf9b94b3d624e7bb480344e91f68c1c6c75f026ed6755955117de00917a7c"},
    {file = "numpy-1.22.4-cp39-cp39-macosx_11_0_arm64.whl", hash = "sha256:2d487e06ecbf1dc2f18e7efce82ded4f705f4bd0cd02677ffccfb39e5c284c7e"},
    {file = "numpy-1.22.4-cp39-cp39-manylinux_2_17_aarch64.manylinux2014_aarch64.whl", hash = "sha256:f3eb268dbd5cfaffd9448113539e44e2dd1c5ca9ce25576f7c04a5453edc26fa"},
    {file = "numpy-1.22.4-cp39-cp39-manylinux_2_17_x86_64.manylinux2014_x86_64.whl", hash = "sha256:37431a77ceb9307c28382c9773da9f306435135fae6b80b62a11c53cfedd8802"},
    {file = "numpy-1.22.4-cp39-cp39-win32.whl", hash = "sha256:cc7f00008eb7d3f2489fca6f334ec19ca63e31371be28fd5dad955b16ec285bd"},
    {file = "numpy-1.22.4-cp39-cp39-win_amd64.whl", hash = "sha256:f0725df166cf4785c0bc4cbfb320203182b1ecd30fee6e541c8752a92df6aa32"},
    {file = "numpy-1.22.4-pp38-pypy38_pp73-manylinux_2_17_x86_64.manylinux2014_x86_64.whl", hash = "sha256:0791fbd1e43bf74b3502133207e378901272f3c156c4df4954cad833b1380207"},
    {file = "numpy-1.22.4.zip", hash = "sha256:425b390e4619f58d8526b3dcf656dde069133ae5c240229821f01b5f44ea07af"},
]
oauthlib = [
    {file = "oauthlib-3.2.1-py3-none-any.whl", hash = "sha256:88e912ca1ad915e1dcc1c06fc9259d19de8deacd6fd17cc2df266decc2e49066"},
    {file = "oauthlib-3.2.1.tar.gz", hash = "sha256:1565237372795bf6ee3e5aba5e2a85bd5a65d0e2aa5c628b9a97b7d7a0da3721"},
]
packaging = [
    {file = "packaging-21.3-py3-none-any.whl", hash = "sha256:ef103e05f519cdc783ae24ea4e2e0f508a9c99b2d4969652eed6a2e1ea5bd522"},
    {file = "packaging-21.3.tar.gz", hash = "sha256:dd47c42927d89ab911e606518907cc2d3a1f38bbd026385970643f9c5b8ecfeb"},
]
pandas = [
    {file = "pandas-1.4.2-cp310-cp310-macosx_10_9_universal2.whl", hash = "sha256:be67c782c4f1b1f24c2f16a157e12c2693fd510f8df18e3287c77f33d124ed07"},
    {file = "pandas-1.4.2-cp310-cp310-macosx_10_9_x86_64.whl", hash = "sha256:5a206afa84ed20e07603f50d22b5f0db3fb556486d8c2462d8bc364831a4b417"},
    {file = "pandas-1.4.2-cp310-cp310-macosx_11_0_arm64.whl", hash = "sha256:0010771bd9223f7afe5f051eb47c4a49534345dfa144f2f5470b27189a4dd3b5"},
    {file = "pandas-1.4.2-cp310-cp310-manylinux_2_17_aarch64.manylinux2014_aarch64.whl", hash = "sha256:3228198333dd13c90b6434ddf61aa6d57deaca98cf7b654f4ad68a2db84f8cfe"},
    {file = "pandas-1.4.2-cp310-cp310-manylinux_2_17_x86_64.manylinux2014_x86_64.whl", hash = "sha256:5b79af3a69e5175c6fa7b4e046b21a646c8b74e92c6581a9d825687d92071b51"},
    {file = "pandas-1.4.2-cp310-cp310-win_amd64.whl", hash = "sha256:5586cc95692564b441f4747c47c8a9746792e87b40a4680a2feb7794defb1ce3"},
    {file = "pandas-1.4.2-cp38-cp38-macosx_10_9_universal2.whl", hash = "sha256:061609334a8182ab500a90fe66d46f6f387de62d3a9cb9aa7e62e3146c712167"},
    {file = "pandas-1.4.2-cp38-cp38-macosx_10_9_x86_64.whl", hash = "sha256:b8134651258bce418cb79c71adeff0a44090c98d955f6953168ba16cc285d9f7"},
    {file = "pandas-1.4.2-cp38-cp38-macosx_11_0_arm64.whl", hash = "sha256:df82739e00bb6daf4bba4479a40f38c718b598a84654cbd8bb498fd6b0aa8c16"},
    {file = "pandas-1.4.2-cp38-cp38-manylinux_2_17_aarch64.manylinux2014_aarch64.whl", hash = "sha256:385c52e85aaa8ea6a4c600a9b2821181a51f8be0aee3af6f2dcb41dafc4fc1d0"},
    {file = "pandas-1.4.2-cp38-cp38-manylinux_2_17_x86_64.manylinux2014_x86_64.whl", hash = "sha256:295872bf1a09758aba199992c3ecde455f01caf32266d50abc1a073e828a7b9d"},
    {file = "pandas-1.4.2-cp38-cp38-win32.whl", hash = "sha256:95c1e422ced0199cf4a34385ff124b69412c4bc912011ce895582bee620dfcaa"},
    {file = "pandas-1.4.2-cp38-cp38-win_amd64.whl", hash = "sha256:5c54ea4ef3823108cd4ec7fb27ccba4c3a775e0f83e39c5e17f5094cb17748bc"},
    {file = "pandas-1.4.2-cp39-cp39-macosx_10_9_universal2.whl", hash = "sha256:c072c7f06b9242c855ed8021ff970c0e8f8b10b35e2640c657d2a541c5950f59"},
    {file = "pandas-1.4.2-cp39-cp39-macosx_10_9_x86_64.whl", hash = "sha256:f549097993744ff8c41b5e8f2f0d3cbfaabe89b4ae32c8c08ead6cc535b80139"},
    {file = "pandas-1.4.2-cp39-cp39-macosx_11_0_arm64.whl", hash = "sha256:ff08a14ef21d94cdf18eef7c569d66f2e24e0bc89350bcd7d243dd804e3b5eb2"},
    {file = "pandas-1.4.2-cp39-cp39-manylinux_2_17_aarch64.manylinux2014_aarch64.whl", hash = "sha256:8c5bf555b6b0075294b73965adaafb39cf71c312e38c5935c93d78f41c19828a"},
    {file = "pandas-1.4.2-cp39-cp39-manylinux_2_17_x86_64.manylinux2014_x86_64.whl", hash = "sha256:51649ef604a945f781105a6d2ecf88db7da0f4868ac5d45c51cb66081c4d9c73"},
    {file = "pandas-1.4.2-cp39-cp39-win32.whl", hash = "sha256:d0d4f13e4be7ce89d7057a786023c461dd9370040bdb5efa0a7fe76b556867a0"},
    {file = "pandas-1.4.2-cp39-cp39-win_amd64.whl", hash = "sha256:09d8be7dd9e1c4c98224c4dfe8abd60d145d934e9fc1f5f411266308ae683e6a"},
    {file = "pandas-1.4.2.tar.gz", hash = "sha256:92bc1fc585f1463ca827b45535957815b7deb218c549b7c18402c322c7549a12"},
]
pandocfilters = [
    {file = "pandocfilters-1.5.0-py2.py3-none-any.whl", hash = "sha256:33aae3f25fd1a026079f5d27bdd52496f0e0803b3469282162bafdcbdf6ef14f"},
    {file = "pandocfilters-1.5.0.tar.gz", hash = "sha256:0b679503337d233b4339a817bfc8c50064e2eff681314376a47cb582305a7a38"},
]
param = [
    {file = "param-1.12.2-py2.py3-none-any.whl", hash = "sha256:262bc328c49392cf8df3b773659b1b8e12ecf71377c16794fe36be7984e62a92"},
    {file = "param-1.12.2.tar.gz", hash = "sha256:f9ccc45c7f329150fc3dca517b4595859199aa08d9cda2ecdebc112bbe718c0f"},
]
parso = [
    {file = "parso-0.8.3-py2.py3-none-any.whl", hash = "sha256:c001d4636cd3aecdaf33cbb40aebb59b094be2a74c556778ef5576c175e19e75"},
    {file = "parso-0.8.3.tar.gz", hash = "sha256:8c07be290bb59f03588915921e29e8a50002acaf2cdc5fa0e0114f91709fafa0"},
]
partd = [
    {file = "partd-1.2.0-py3-none-any.whl", hash = "sha256:5c3a5d70da89485c27916328dc1e26232d0e270771bd4caef4a5124b6a457288"},
    {file = "partd-1.2.0.tar.gz", hash = "sha256:aa67897b84d522dcbc86a98b942afab8c6aa2f7f677d904a616b74ef5ddbc3eb"},
]
pathspec = [
    {file = "pathspec-0.9.0-py2.py3-none-any.whl", hash = "sha256:7d15c4ddb0b5c802d161efc417ec1a2558ea2653c2e8ad9c19098201dc1c993a"},
    {file = "pathspec-0.9.0.tar.gz", hash = "sha256:e564499435a2673d586f6b2130bb5b95f04a3ba06f81b8f895b651a3c76aabb1"},
]
pexpect = [
    {file = "pexpect-4.8.0-py2.py3-none-any.whl", hash = "sha256:0b48a55dcb3c05f3329815901ea4fc1537514d6ba867a152b581d69ae3710937"},
    {file = "pexpect-4.8.0.tar.gz", hash = "sha256:fc65a43959d153d0114afe13997d439c22823a27cefceb5ff35c2178c6784c0c"},
]
pickleshare = [
    {file = "pickleshare-0.7.5-py2.py3-none-any.whl", hash = "sha256:9649af414d74d4df115d5d718f82acb59c9d418196b7b4290ed47a12ce62df56"},
    {file = "pickleshare-0.7.5.tar.gz", hash = "sha256:87683d47965c1da65cdacaf31c8441d12b8044cdec9aca500cd78fc2c683afca"},
]
pillow = [
    {file = "Pillow-9.3.0-1-cp37-cp37m-win32.whl", hash = "sha256:e6ea6b856a74d560d9326c0f5895ef8050126acfdc7ca08ad703eb0081e82b74"},
    {file = "Pillow-9.3.0-1-cp37-cp37m-win_amd64.whl", hash = "sha256:32a44128c4bdca7f31de5be641187367fe2a450ad83b833ef78910397db491aa"},
    {file = "Pillow-9.3.0-cp310-cp310-macosx_10_10_x86_64.whl", hash = "sha256:0b7257127d646ff8676ec8a15520013a698d1fdc48bc2a79ba4e53df792526f2"},
    {file = "Pillow-9.3.0-cp310-cp310-macosx_11_0_arm64.whl", hash = "sha256:b90f7616ea170e92820775ed47e136208e04c967271c9ef615b6fbd08d9af0e3"},
    {file = "Pillow-9.3.0-cp310-cp310-manylinux_2_17_aarch64.manylinux2014_aarch64.whl", hash = "sha256:68943d632f1f9e3dce98908e873b3a090f6cba1cbb1b892a9e8d97c938871fbe"},
    {file = "Pillow-9.3.0-cp310-cp310-manylinux_2_17_i686.manylinux2014_i686.whl", hash = "sha256:be55f8457cd1eac957af0c3f5ece7bc3f033f89b114ef30f710882717670b2a8"},
    {file = "Pillow-9.3.0-cp310-cp310-manylinux_2_17_x86_64.manylinux2014_x86_64.whl", hash = "sha256:5d77adcd56a42d00cc1be30843d3426aa4e660cab4a61021dc84467123f7a00c"},
    {file = "Pillow-9.3.0-cp310-cp310-manylinux_2_28_aarch64.whl", hash = "sha256:829f97c8e258593b9daa80638aee3789b7df9da5cf1336035016d76f03b8860c"},
    {file = "Pillow-9.3.0-cp310-cp310-manylinux_2_28_x86_64.whl", hash = "sha256:801ec82e4188e935c7f5e22e006d01611d6b41661bba9fe45b60e7ac1a8f84de"},
    {file = "Pillow-9.3.0-cp310-cp310-musllinux_1_1_x86_64.whl", hash = "sha256:871b72c3643e516db4ecf20efe735deb27fe30ca17800e661d769faab45a18d7"},
    {file = "Pillow-9.3.0-cp310-cp310-win32.whl", hash = "sha256:655a83b0058ba47c7c52e4e2df5ecf484c1b0b0349805896dd350cbc416bdd91"},
    {file = "Pillow-9.3.0-cp310-cp310-win_amd64.whl", hash = "sha256:9f47eabcd2ded7698106b05c2c338672d16a6f2a485e74481f524e2a23c2794b"},
    {file = "Pillow-9.3.0-cp311-cp311-macosx_10_10_x86_64.whl", hash = "sha256:57751894f6618fd4308ed8e0c36c333e2f5469744c34729a27532b3db106ee20"},
    {file = "Pillow-9.3.0-cp311-cp311-macosx_11_0_arm64.whl", hash = "sha256:7db8b751ad307d7cf238f02101e8e36a128a6cb199326e867d1398067381bff4"},
    {file = "Pillow-9.3.0-cp311-cp311-manylinux_2_17_aarch64.manylinux2014_aarch64.whl", hash = "sha256:3033fbe1feb1b59394615a1cafaee85e49d01b51d54de0cbf6aa8e64182518a1"},
    {file = "Pillow-9.3.0-cp311-cp311-manylinux_2_17_i686.manylinux2014_i686.whl", hash = "sha256:22b012ea2d065fd163ca096f4e37e47cd8b59cf4b0fd47bfca6abb93df70b34c"},
    {file = "Pillow-9.3.0-cp311-cp311-manylinux_2_17_x86_64.manylinux2014_x86_64.whl", hash = "sha256:b9a65733d103311331875c1dca05cb4606997fd33d6acfed695b1232ba1df193"},
    {file = "Pillow-9.3.0-cp311-cp311-manylinux_2_28_aarch64.whl", hash = "sha256:502526a2cbfa431d9fc2a079bdd9061a2397b842bb6bc4239bb176da00993812"},
    {file = "Pillow-9.3.0-cp311-cp311-manylinux_2_28_x86_64.whl", hash = "sha256:90fb88843d3902fe7c9586d439d1e8c05258f41da473952aa8b328d8b907498c"},
    {file = "Pillow-9.3.0-cp311-cp311-musllinux_1_1_x86_64.whl", hash = "sha256:89dca0ce00a2b49024df6325925555d406b14aa3efc2f752dbb5940c52c56b11"},
    {file = "Pillow-9.3.0-cp311-cp311-win32.whl", hash = "sha256:3168434d303babf495d4ba58fc22d6604f6e2afb97adc6a423e917dab828939c"},
    {file = "Pillow-9.3.0-cp311-cp311-win_amd64.whl", hash = "sha256:18498994b29e1cf86d505edcb7edbe814d133d2232d256db8c7a8ceb34d18cef"},
    {file = "Pillow-9.3.0-cp37-cp37m-macosx_10_10_x86_64.whl", hash = "sha256:772a91fc0e03eaf922c63badeca75e91baa80fe2f5f87bdaed4280662aad25c9"},
    {file = "Pillow-9.3.0-cp37-cp37m-manylinux_2_17_aarch64.manylinux2014_aarch64.whl", hash = "sha256:afa4107d1b306cdf8953edde0534562607fe8811b6c4d9a486298ad31de733b2"},
    {file = "Pillow-9.3.0-cp37-cp37m-manylinux_2_17_i686.manylinux2014_i686.whl", hash = "sha256:b4012d06c846dc2b80651b120e2cdd787b013deb39c09f407727ba90015c684f"},
    {file = "Pillow-9.3.0-cp37-cp37m-manylinux_2_17_x86_64.manylinux2014_x86_64.whl", hash = "sha256:77ec3e7be99629898c9a6d24a09de089fa5356ee408cdffffe62d67bb75fdd72"},
    {file = "Pillow-9.3.0-cp37-cp37m-manylinux_2_28_aarch64.whl", hash = "sha256:6c738585d7a9961d8c2821a1eb3dcb978d14e238be3d70f0a706f7fa9316946b"},
    {file = "Pillow-9.3.0-cp37-cp37m-manylinux_2_28_x86_64.whl", hash = "sha256:828989c45c245518065a110434246c44a56a8b2b2f6347d1409c787e6e4651ee"},
    {file = "Pillow-9.3.0-cp37-cp37m-win32.whl", hash = "sha256:82409ffe29d70fd733ff3c1025a602abb3e67405d41b9403b00b01debc4c9a29"},
    {file = "Pillow-9.3.0-cp37-cp37m-win_amd64.whl", hash = "sha256:41e0051336807468be450d52b8edd12ac60bebaa97fe10c8b660f116e50b30e4"},
    {file = "Pillow-9.3.0-cp38-cp38-macosx_10_10_x86_64.whl", hash = "sha256:b03ae6f1a1878233ac620c98f3459f79fd77c7e3c2b20d460284e1fb370557d4"},
    {file = "Pillow-9.3.0-cp38-cp38-macosx_11_0_arm64.whl", hash = "sha256:4390e9ce199fc1951fcfa65795f239a8a4944117b5935a9317fb320e7767b40f"},
    {file = "Pillow-9.3.0-cp38-cp38-manylinux_2_17_aarch64.manylinux2014_aarch64.whl", hash = "sha256:40e1ce476a7804b0fb74bcfa80b0a2206ea6a882938eaba917f7a0f004b42502"},
    {file = "Pillow-9.3.0-cp38-cp38-manylinux_2_17_i686.manylinux2014_i686.whl", hash = "sha256:a0a06a052c5f37b4ed81c613a455a81f9a3a69429b4fd7bb913c3fa98abefc20"},
    {file = "Pillow-9.3.0-cp38-cp38-manylinux_2_17_x86_64.manylinux2014_x86_64.whl", hash = "sha256:03150abd92771742d4a8cd6f2fa6246d847dcd2e332a18d0c15cc75bf6703040"},
    {file = "Pillow-9.3.0-cp38-cp38-manylinux_2_28_aarch64.whl", hash = "sha256:15c42fb9dea42465dfd902fb0ecf584b8848ceb28b41ee2b58f866411be33f07"},
    {file = "Pillow-9.3.0-cp38-cp38-manylinux_2_28_x86_64.whl", hash = "sha256:51e0e543a33ed92db9f5ef69a0356e0b1a7a6b6a71b80df99f1d181ae5875636"},
    {file = "Pillow-9.3.0-cp38-cp38-musllinux_1_1_x86_64.whl", hash = "sha256:3dd6caf940756101205dffc5367babf288a30043d35f80936f9bfb37f8355b32"},
    {file = "Pillow-9.3.0-cp38-cp38-win32.whl", hash = "sha256:f1ff2ee69f10f13a9596480335f406dd1f70c3650349e2be67ca3139280cade0"},
    {file = "Pillow-9.3.0-cp38-cp38-win_amd64.whl", hash = "sha256:276a5ca930c913f714e372b2591a22c4bd3b81a418c0f6635ba832daec1cbcfc"},
    {file = "Pillow-9.3.0-cp39-cp39-macosx_10_10_x86_64.whl", hash = "sha256:73bd195e43f3fadecfc50c682f5055ec32ee2c933243cafbfdec69ab1aa87cad"},
    {file = "Pillow-9.3.0-cp39-cp39-macosx_11_0_arm64.whl", hash = "sha256:1c7c8ae3864846fc95f4611c78129301e203aaa2af813b703c55d10cc1628535"},
    {file = "Pillow-9.3.0-cp39-cp39-manylinux_2_17_aarch64.manylinux2014_aarch64.whl", hash = "sha256:2e0918e03aa0c72ea56edbb00d4d664294815aa11291a11504a377ea018330d3"},
    {file = "Pillow-9.3.0-cp39-cp39-manylinux_2_17_i686.manylinux2014_i686.whl", hash = "sha256:b0915e734b33a474d76c28e07292f196cdf2a590a0d25bcc06e64e545f2d146c"},
    {file = "Pillow-9.3.0-cp39-cp39-manylinux_2_17_x86_64.manylinux2014_x86_64.whl", hash = "sha256:af0372acb5d3598f36ec0914deed2a63f6bcdb7b606da04dc19a88d31bf0c05b"},
    {file = "Pillow-9.3.0-cp39-cp39-manylinux_2_28_aarch64.whl", hash = "sha256:ad58d27a5b0262c0c19b47d54c5802db9b34d38bbf886665b626aff83c74bacd"},
    {file = "Pillow-9.3.0-cp39-cp39-manylinux_2_28_x86_64.whl", hash = "sha256:97aabc5c50312afa5e0a2b07c17d4ac5e865b250986f8afe2b02d772567a380c"},
    {file = "Pillow-9.3.0-cp39-cp39-musllinux_1_1_x86_64.whl", hash = "sha256:9aaa107275d8527e9d6e7670b64aabaaa36e5b6bd71a1015ddd21da0d4e06448"},
    {file = "Pillow-9.3.0-cp39-cp39-win32.whl", hash = "sha256:bac18ab8d2d1e6b4ce25e3424f709aceef668347db8637c2296bcf41acb7cf48"},
    {file = "Pillow-9.3.0-cp39-cp39-win_amd64.whl", hash = "sha256:b472b5ea442148d1c3e2209f20f1e0bb0eb556538690fa70b5e1f79fa0ba8dc2"},
    {file = "Pillow-9.3.0-pp37-pypy37_pp73-macosx_10_10_x86_64.whl", hash = "sha256:ab388aaa3f6ce52ac1cb8e122c4bd46657c15905904b3120a6248b5b8b0bc228"},
    {file = "Pillow-9.3.0-pp37-pypy37_pp73-manylinux_2_17_i686.manylinux2014_i686.whl", hash = "sha256:dbb8e7f2abee51cef77673be97760abff1674ed32847ce04b4af90f610144c7b"},
    {file = "Pillow-9.3.0-pp37-pypy37_pp73-manylinux_2_17_x86_64.manylinux2014_x86_64.whl", hash = "sha256:bca31dd6014cb8b0b2db1e46081b0ca7d936f856da3b39744aef499db5d84d02"},
    {file = "Pillow-9.3.0-pp37-pypy37_pp73-manylinux_2_28_x86_64.whl", hash = "sha256:c7025dce65566eb6e89f56c9509d4f628fddcedb131d9465cacd3d8bac337e7e"},
    {file = "Pillow-9.3.0-pp37-pypy37_pp73-win_amd64.whl", hash = "sha256:ebf2029c1f464c59b8bdbe5143c79fa2045a581ac53679733d3a91d400ff9efb"},
    {file = "Pillow-9.3.0-pp38-pypy38_pp73-macosx_10_10_x86_64.whl", hash = "sha256:b59430236b8e58840a0dfb4099a0e8717ffb779c952426a69ae435ca1f57210c"},
    {file = "Pillow-9.3.0-pp38-pypy38_pp73-manylinux_2_17_i686.manylinux2014_i686.whl", hash = "sha256:12ce4932caf2ddf3e41d17fc9c02d67126935a44b86df6a206cf0d7161548627"},
    {file = "Pillow-9.3.0-pp38-pypy38_pp73-manylinux_2_17_x86_64.manylinux2014_x86_64.whl", hash = "sha256:ae5331c23ce118c53b172fa64a4c037eb83c9165aba3a7ba9ddd3ec9fa64a699"},
    {file = "Pillow-9.3.0-pp38-pypy38_pp73-manylinux_2_28_x86_64.whl", hash = "sha256:0b07fffc13f474264c336298d1b4ce01d9c5a011415b79d4ee5527bb69ae6f65"},
    {file = "Pillow-9.3.0-pp38-pypy38_pp73-win_amd64.whl", hash = "sha256:073adb2ae23431d3b9bcbcff3fe698b62ed47211d0716b067385538a1b0f28b8"},
    {file = "Pillow-9.3.0.tar.gz", hash = "sha256:c935a22a557a560108d780f9a0fc426dd7459940dc54faa49d83249c8d3e760f"},
]
planetary-computer = [
    {file = "planetary-computer-0.4.7.tar.gz", hash = "sha256:fcac7bd119f3efc8e5f808d6ff014e0c3aed2b4af9a9621604aebf0f867ab65c"},
    {file = "planetary_computer-0.4.7-py3-none-any.whl", hash = "sha256:bfc674791f13404ad73f955fe942d2a964c0db3c12cabe2c37faeb94b9a71350"},
]
platformdirs = [
    {file = "platformdirs-2.5.2-py3-none-any.whl", hash = "sha256:027d8e83a2d7de06bbac4e5ef7e023c02b863d7ea5d079477e722bb41ab25788"},
    {file = "platformdirs-2.5.2.tar.gz", hash = "sha256:58c8abb07dcb441e6ee4b11d8df0ac856038f944ab98b7be6b27b2a3c7feef19"},
]
pluggy = [
    {file = "pluggy-1.0.0-py2.py3-none-any.whl", hash = "sha256:74134bbf457f031a36d68416e1509f34bd5ccc019f0bcc952c7b909d06b37bd3"},
    {file = "pluggy-1.0.0.tar.gz", hash = "sha256:4224373bacce55f955a878bf9cfa763c1e360858e330072059e10bad68531159"},
]
portalocker = [
    {file = "portalocker-2.5.1-py2.py3-none-any.whl", hash = "sha256:400bae275366e7b840d4baad0654c6ec5994e07c40c423d78e9e1340279b8352"},
    {file = "portalocker-2.5.1.tar.gz", hash = "sha256:ae8e9cc2660da04bf41fa1a0eef7e300bb5e4a5869adfb1a6d8551632b559b2b"},
]
prometheus-client = [
    {file = "prometheus_client-0.14.1-py3-none-any.whl", hash = "sha256:522fded625282822a89e2773452f42df14b5a8e84a86433e3f8a189c1d54dc01"},
    {file = "prometheus_client-0.14.1.tar.gz", hash = "sha256:5459c427624961076277fdc6dc50540e2bacb98eebde99886e59ec55ed92093a"},
]
prompt-toolkit = [
    {file = "prompt_toolkit-3.0.29-py3-none-any.whl", hash = "sha256:62291dad495e665fca0bda814e342c69952086afb0f4094d0893d357e5c78752"},
    {file = "prompt_toolkit-3.0.29.tar.gz", hash = "sha256:bd640f60e8cecd74f0dc249713d433ace2ddc62b65ee07f96d358e0b152b6ea7"},
]
psutil = [
    {file = "psutil-5.9.1-cp27-cp27m-manylinux2010_i686.whl", hash = "sha256:799759d809c31aab5fe4579e50addf84565e71c1dc9f1c31258f159ff70d3f87"},
    {file = "psutil-5.9.1-cp27-cp27m-manylinux2010_x86_64.whl", hash = "sha256:9272167b5f5fbfe16945be3db475b3ce8d792386907e673a209da686176552af"},
    {file = "psutil-5.9.1-cp27-cp27m-win32.whl", hash = "sha256:0904727e0b0a038830b019551cf3204dd48ef5c6868adc776e06e93d615fc5fc"},
    {file = "psutil-5.9.1-cp27-cp27m-win_amd64.whl", hash = "sha256:e7e10454cb1ab62cc6ce776e1c135a64045a11ec4c6d254d3f7689c16eb3efd2"},
    {file = "psutil-5.9.1-cp27-cp27mu-manylinux2010_i686.whl", hash = "sha256:56960b9e8edcca1456f8c86a196f0c3d8e3e361320071c93378d41445ffd28b0"},
    {file = "psutil-5.9.1-cp27-cp27mu-manylinux2010_x86_64.whl", hash = "sha256:44d1826150d49ffd62035785a9e2c56afcea66e55b43b8b630d7706276e87f22"},
    {file = "psutil-5.9.1-cp310-cp310-macosx_10_9_x86_64.whl", hash = "sha256:c7be9d7f5b0d206f0bbc3794b8e16fb7dbc53ec9e40bbe8787c6f2d38efcf6c9"},
    {file = "psutil-5.9.1-cp310-cp310-manylinux_2_12_i686.manylinux2010_i686.manylinux_2_17_i686.manylinux2014_i686.whl", hash = "sha256:abd9246e4cdd5b554a2ddd97c157e292ac11ef3e7af25ac56b08b455c829dca8"},
    {file = "psutil-5.9.1-cp310-cp310-manylinux_2_12_x86_64.manylinux2010_x86_64.manylinux_2_17_x86_64.manylinux2014_x86_64.whl", hash = "sha256:29a442e25fab1f4d05e2655bb1b8ab6887981838d22effa2396d584b740194de"},
    {file = "psutil-5.9.1-cp310-cp310-win32.whl", hash = "sha256:20b27771b077dcaa0de1de3ad52d22538fe101f9946d6dc7869e6f694f079329"},
    {file = "psutil-5.9.1-cp310-cp310-win_amd64.whl", hash = "sha256:58678bbadae12e0db55186dc58f2888839228ac9f41cc7848853539b70490021"},
    {file = "psutil-5.9.1-cp36-cp36m-macosx_10_9_x86_64.whl", hash = "sha256:3a76ad658641172d9c6e593de6fe248ddde825b5866464c3b2ee26c35da9d237"},
    {file = "psutil-5.9.1-cp36-cp36m-manylinux_2_12_i686.manylinux2010_i686.manylinux_2_17_i686.manylinux2014_i686.whl", hash = "sha256:a6a11e48cb93a5fa606306493f439b4aa7c56cb03fc9ace7f6bfa21aaf07c453"},
    {file = "psutil-5.9.1-cp36-cp36m-manylinux_2_12_x86_64.manylinux2010_x86_64.manylinux_2_17_x86_64.manylinux2014_x86_64.whl", hash = "sha256:068935df39055bf27a29824b95c801c7a5130f118b806eee663cad28dca97685"},
    {file = "psutil-5.9.1-cp36-cp36m-win32.whl", hash = "sha256:0f15a19a05f39a09327345bc279c1ba4a8cfb0172cc0d3c7f7d16c813b2e7d36"},
    {file = "psutil-5.9.1-cp36-cp36m-win_amd64.whl", hash = "sha256:db417f0865f90bdc07fa30e1aadc69b6f4cad7f86324b02aa842034efe8d8c4d"},
    {file = "psutil-5.9.1-cp37-cp37m-macosx_10_9_x86_64.whl", hash = "sha256:91c7ff2a40c373d0cc9121d54bc5f31c4fa09c346528e6a08d1845bce5771ffc"},
    {file = "psutil-5.9.1-cp37-cp37m-manylinux_2_12_i686.manylinux2010_i686.manylinux_2_17_i686.manylinux2014_i686.whl", hash = "sha256:fea896b54f3a4ae6f790ac1d017101252c93f6fe075d0e7571543510f11d2676"},
    {file = "psutil-5.9.1-cp37-cp37m-manylinux_2_12_x86_64.manylinux2010_x86_64.manylinux_2_17_x86_64.manylinux2014_x86_64.whl", hash = "sha256:3054e923204b8e9c23a55b23b6df73a8089ae1d075cb0bf711d3e9da1724ded4"},
    {file = "psutil-5.9.1-cp37-cp37m-win32.whl", hash = "sha256:d2d006286fbcb60f0b391741f520862e9b69f4019b4d738a2a45728c7e952f1b"},
    {file = "psutil-5.9.1-cp37-cp37m-win_amd64.whl", hash = "sha256:b14ee12da9338f5e5b3a3ef7ca58b3cba30f5b66f7662159762932e6d0b8f680"},
    {file = "psutil-5.9.1-cp38-cp38-macosx_10_9_x86_64.whl", hash = "sha256:19f36c16012ba9cfc742604df189f2f28d2720e23ff7d1e81602dbe066be9fd1"},
    {file = "psutil-5.9.1-cp38-cp38-manylinux_2_12_i686.manylinux2010_i686.manylinux_2_17_i686.manylinux2014_i686.whl", hash = "sha256:944c4b4b82dc4a1b805329c980f270f170fdc9945464223f2ec8e57563139cf4"},
    {file = "psutil-5.9.1-cp38-cp38-manylinux_2_12_x86_64.manylinux2010_x86_64.manylinux_2_17_x86_64.manylinux2014_x86_64.whl", hash = "sha256:4b6750a73a9c4a4e689490ccb862d53c7b976a2a35c4e1846d049dcc3f17d83b"},
    {file = "psutil-5.9.1-cp38-cp38-win32.whl", hash = "sha256:a8746bfe4e8f659528c5c7e9af5090c5a7d252f32b2e859c584ef7d8efb1e689"},
    {file = "psutil-5.9.1-cp38-cp38-win_amd64.whl", hash = "sha256:79c9108d9aa7fa6fba6e668b61b82facc067a6b81517cab34d07a84aa89f3df0"},
    {file = "psutil-5.9.1-cp39-cp39-macosx_10_9_x86_64.whl", hash = "sha256:28976df6c64ddd6320d281128817f32c29b539a52bdae5e192537bc338a9ec81"},
    {file = "psutil-5.9.1-cp39-cp39-manylinux_2_12_i686.manylinux2010_i686.manylinux_2_17_i686.manylinux2014_i686.whl", hash = "sha256:b88f75005586131276634027f4219d06e0561292be8bd6bc7f2f00bdabd63c4e"},
    {file = "psutil-5.9.1-cp39-cp39-manylinux_2_12_x86_64.manylinux2010_x86_64.manylinux_2_17_x86_64.manylinux2014_x86_64.whl", hash = "sha256:645bd4f7bb5b8633803e0b6746ff1628724668681a434482546887d22c7a9537"},
    {file = "psutil-5.9.1-cp39-cp39-win32.whl", hash = "sha256:32c52611756096ae91f5d1499fe6c53b86f4a9ada147ee42db4991ba1520e574"},
    {file = "psutil-5.9.1-cp39-cp39-win_amd64.whl", hash = "sha256:f65f9a46d984b8cd9b3750c2bdb419b2996895b005aefa6cbaba9a143b1ce2c5"},
    {file = "psutil-5.9.1.tar.gz", hash = "sha256:57f1819b5d9e95cdfb0c881a8a5b7d542ed0b7c522d575706a80bedc848c8954"},
]
ptyprocess = [
    {file = "ptyprocess-0.7.0-py2.py3-none-any.whl", hash = "sha256:4b41f3967fce3af57cc7e94b888626c18bf37a083e3651ca8feeb66d492fef35"},
    {file = "ptyprocess-0.7.0.tar.gz", hash = "sha256:5c5d0a3b48ceee0b48485e0c26037c0acd7d29765ca3fbb5cb3831d347423220"},
]
pure-eval = [
    {file = "pure_eval-0.2.2-py3-none-any.whl", hash = "sha256:01eaab343580944bc56080ebe0a674b39ec44a945e6d09ba7db3cb8cec289350"},
    {file = "pure_eval-0.2.2.tar.gz", hash = "sha256:2b45320af6dfaa1750f543d714b6d1c520a1688dec6fd24d339063ce0aaa9ac3"},
]
py = [
    {file = "py-1.11.0-py2.py3-none-any.whl", hash = "sha256:607c53218732647dff4acdfcd50cb62615cedf612e72d1724fb1a0cc6405b378"},
    {file = "py-1.11.0.tar.gz", hash = "sha256:51c75c4126074b472f746a24399ad32f6053d1b34b68d2fa41e558e6f4a98719"},
]
pyarrow = [
    {file = "pyarrow-9.0.0-cp310-cp310-macosx_10_13_universal2.whl", hash = "sha256:767cafb14278165ad539a2918c14c1b73cf20689747c21375c38e3fe62884902"},
    {file = "pyarrow-9.0.0-cp310-cp310-macosx_10_13_x86_64.whl", hash = "sha256:0238998dc692efcb4e41ae74738d7c1234723271ccf520bd8312dca07d49ef8d"},
    {file = "pyarrow-9.0.0-cp310-cp310-macosx_10_9_x86_64.whl", hash = "sha256:55328348b9139c2b47450d512d716c2248fd58e2f04e2fc23a65e18726666d42"},
    {file = "pyarrow-9.0.0-cp310-cp310-macosx_11_0_arm64.whl", hash = "sha256:fc856628acd8d281652c15b6268ec7f27ebcb015abbe99d9baad17f02adc51f1"},
    {file = "pyarrow-9.0.0-cp310-cp310-manylinux_2_17_aarch64.manylinux2014_aarch64.whl", hash = "sha256:29eb3e086e2b26202f3a4678316b93cfb15d0e2ba20f3ec12db8fd9cc07cde63"},
    {file = "pyarrow-9.0.0-cp310-cp310-manylinux_2_17_x86_64.manylinux2014_x86_64.whl", hash = "sha256:2e753f8fcf07d8e3a0efa0c8bd51fef5c90281ffd4c5637c08ce42cd0ac297de"},
    {file = "pyarrow-9.0.0-cp310-cp310-win_amd64.whl", hash = "sha256:3eef8a981f45d89de403e81fb83b8119c20824caddf1404274e41a5d66c73806"},
    {file = "pyarrow-9.0.0-cp37-cp37m-macosx_10_13_x86_64.whl", hash = "sha256:7fa56cbd415cef912677270b8e41baad70cde04c6d8a8336eeb2aba85aa93706"},
    {file = "pyarrow-9.0.0-cp37-cp37m-macosx_10_9_x86_64.whl", hash = "sha256:f8c46bde1030d704e2796182286d1c56846552c50a39ad5bf5a20c0d8159fc35"},
    {file = "pyarrow-9.0.0-cp37-cp37m-manylinux_2_17_aarch64.manylinux2014_aarch64.whl", hash = "sha256:8ad430cee28ebc4d6661fc7315747c7a18ae2a74e67498dcb039e1c762a2fb67"},
    {file = "pyarrow-9.0.0-cp37-cp37m-manylinux_2_17_x86_64.manylinux2014_x86_64.whl", hash = "sha256:81a60bb291a964f63b2717fb1b28f6615ffab7e8585322bfb8a6738e6b321282"},
    {file = "pyarrow-9.0.0-cp37-cp37m-win_amd64.whl", hash = "sha256:9cef618159567d5f62040f2b79b1c7b38e3885f4ffad0ec97cd2d86f88b67cef"},
    {file = "pyarrow-9.0.0-cp38-cp38-macosx_10_13_x86_64.whl", hash = "sha256:5526a3bfb404ff6d31d62ea582cf2466c7378a474a99ee04d1a9b05de5264541"},
    {file = "pyarrow-9.0.0-cp38-cp38-macosx_10_9_x86_64.whl", hash = "sha256:da3e0f319509a5881867effd7024099fb06950a0768dad0d6873668bb88cfaba"},
    {file = "pyarrow-9.0.0-cp38-cp38-macosx_11_0_arm64.whl", hash = "sha256:2c715eca2092273dcccf6f08437371e04d112f9354245ba2fbe6c801879450b7"},
    {file = "pyarrow-9.0.0-cp38-cp38-manylinux_2_17_aarch64.manylinux2014_aarch64.whl", hash = "sha256:f11a645a41ee531c3a5edda45dea07c42267f52571f818d388971d33fc7e2d4a"},
    {file = "pyarrow-9.0.0-cp38-cp38-manylinux_2_17_x86_64.manylinux2014_x86_64.whl", hash = "sha256:a5b390bdcfb8c5b900ef543f911cdfec63e88524fafbcc15f83767202a4a2491"},
    {file = "pyarrow-9.0.0-cp38-cp38-win_amd64.whl", hash = "sha256:d9eb04db626fa24fdfb83c00f76679ca0d98728cdbaa0481b6402bf793a290c0"},
    {file = "pyarrow-9.0.0-cp39-cp39-macosx_10_13_universal2.whl", hash = "sha256:4eebdab05afa23d5d5274b24c1cbeb1ba017d67c280f7d39fd8a8f18cbad2ec9"},
    {file = "pyarrow-9.0.0-cp39-cp39-macosx_10_13_x86_64.whl", hash = "sha256:02b820ecd1da02012092c180447de449fc688d0c3f9ff8526ca301cdd60dacd0"},
    {file = "pyarrow-9.0.0-cp39-cp39-macosx_10_9_x86_64.whl", hash = "sha256:92f3977e901db1ef5cba30d6cc1d7942b8d94b910c60f89013e8f7bb86a86eef"},
    {file = "pyarrow-9.0.0-cp39-cp39-macosx_11_0_arm64.whl", hash = "sha256:f241bd488c2705df930eedfe304ada71191dcf67d6b98ceda0cc934fd2a8388e"},
    {file = "pyarrow-9.0.0-cp39-cp39-manylinux_2_17_aarch64.manylinux2014_aarch64.whl", hash = "sha256:1c5a073a930c632058461547e0bc572da1e724b17b6b9eb31a97da13f50cb6e0"},
    {file = "pyarrow-9.0.0-cp39-cp39-manylinux_2_17_x86_64.manylinux2014_x86_64.whl", hash = "sha256:f59bcd5217a3ae1e17870792f82b2ff92df9f3862996e2c78e156c13e56ff62e"},
    {file = "pyarrow-9.0.0-cp39-cp39-win_amd64.whl", hash = "sha256:fe2ce795fa1d95e4e940fe5661c3c58aee7181c730f65ac5dd8794a77228de59"},
    {file = "pyarrow-9.0.0.tar.gz", hash = "sha256:7fb02bebc13ab55573d1ae9bb5002a6d20ba767bf8569b52fce5301d42495ab7"},
]
pybtex = [
    {file = "pybtex-0.24.0-py2.py3-none-any.whl", hash = "sha256:e1e0c8c69998452fea90e9179aa2a98ab103f3eed894405b7264e517cc2fcc0f"},
    {file = "pybtex-0.24.0.tar.gz", hash = "sha256:818eae35b61733e5c007c3fcd2cfb75ed1bc8b4173c1f70b56cc4c0802d34755"},
]
pybtex-docutils = [
    {file = "pybtex-docutils-1.0.2.tar.gz", hash = "sha256:43aa353b6d498fd5ac30f0073a98e332d061d34fe619d3d50d1761f8fd4aa016"},
    {file = "pybtex_docutils-1.0.2-py3-none-any.whl", hash = "sha256:6f9e3c25a37bcaac8c4f69513272706ec6253bb708a93d8b4b173f43915ba239"},
]
pycparser = [
    {file = "pycparser-2.21-py2.py3-none-any.whl", hash = "sha256:8ee45429555515e1f6b185e78100aea234072576aa43ab53aefcae078162fca9"},
    {file = "pycparser-2.21.tar.gz", hash = "sha256:e644fdec12f7872f86c58ff790da456218b10f863970249516d60a5eaca77206"},
]
pyct = [
    {file = "pyct-0.4.8-py2.py3-none-any.whl", hash = "sha256:222e104d561b28cfdb56667d2ba10e5290b4466db66d0af38ab935577af85390"},
    {file = "pyct-0.4.8.tar.gz", hash = "sha256:23d7525b5a1567535c093aea4b9c33809415aa5f018dd77f6eb738b1226df6f7"},
]
pydantic = [
    {file = "pydantic-1.9.1-cp310-cp310-macosx_10_9_x86_64.whl", hash = "sha256:c8098a724c2784bf03e8070993f6d46aa2eeca031f8d8a048dff277703e6e193"},
    {file = "pydantic-1.9.1-cp310-cp310-macosx_11_0_arm64.whl", hash = "sha256:c320c64dd876e45254bdd350f0179da737463eea41c43bacbee9d8c9d1021f11"},
    {file = "pydantic-1.9.1-cp310-cp310-manylinux_2_17_x86_64.manylinux2014_x86_64.whl", hash = "sha256:18f3e912f9ad1bdec27fb06b8198a2ccc32f201e24174cec1b3424dda605a310"},
    {file = "pydantic-1.9.1-cp310-cp310-manylinux_2_5_i686.manylinux1_i686.manylinux_2_17_i686.manylinux2014_i686.whl", hash = "sha256:c11951b404e08b01b151222a1cb1a9f0a860a8153ce8334149ab9199cd198131"},
    {file = "pydantic-1.9.1-cp310-cp310-musllinux_1_1_i686.whl", hash = "sha256:8bc541a405423ce0e51c19f637050acdbdf8feca34150e0d17f675e72d119580"},
    {file = "pydantic-1.9.1-cp310-cp310-musllinux_1_1_x86_64.whl", hash = "sha256:e565a785233c2d03724c4dc55464559639b1ba9ecf091288dd47ad9c629433bd"},
    {file = "pydantic-1.9.1-cp310-cp310-win_amd64.whl", hash = "sha256:a4a88dcd6ff8fd47c18b3a3709a89adb39a6373f4482e04c1b765045c7e282fd"},
    {file = "pydantic-1.9.1-cp36-cp36m-macosx_10_9_x86_64.whl", hash = "sha256:447d5521575f18e18240906beadc58551e97ec98142266e521c34968c76c8761"},
    {file = "pydantic-1.9.1-cp36-cp36m-manylinux_2_17_x86_64.manylinux2014_x86_64.whl", hash = "sha256:985ceb5d0a86fcaa61e45781e567a59baa0da292d5ed2e490d612d0de5796918"},
    {file = "pydantic-1.9.1-cp36-cp36m-manylinux_2_5_i686.manylinux1_i686.manylinux_2_17_i686.manylinux2014_i686.whl", hash = "sha256:059b6c1795170809103a1538255883e1983e5b831faea6558ef873d4955b4a74"},
    {file = "pydantic-1.9.1-cp36-cp36m-musllinux_1_1_i686.whl", hash = "sha256:d12f96b5b64bec3f43c8e82b4aab7599d0157f11c798c9f9c528a72b9e0b339a"},
    {file = "pydantic-1.9.1-cp36-cp36m-musllinux_1_1_x86_64.whl", hash = "sha256:ae72f8098acb368d877b210ebe02ba12585e77bd0db78ac04a1ee9b9f5dd2166"},
    {file = "pydantic-1.9.1-cp36-cp36m-win_amd64.whl", hash = "sha256:79b485767c13788ee314669008d01f9ef3bc05db9ea3298f6a50d3ef596a154b"},
    {file = "pydantic-1.9.1-cp37-cp37m-macosx_10_9_x86_64.whl", hash = "sha256:494f7c8537f0c02b740c229af4cb47c0d39840b829ecdcfc93d91dcbb0779892"},
    {file = "pydantic-1.9.1-cp37-cp37m-manylinux_2_17_x86_64.manylinux2014_x86_64.whl", hash = "sha256:f0f047e11febe5c3198ed346b507e1d010330d56ad615a7e0a89fae604065a0e"},
    {file = "pydantic-1.9.1-cp37-cp37m-manylinux_2_5_i686.manylinux1_i686.manylinux_2_17_i686.manylinux2014_i686.whl", hash = "sha256:969dd06110cb780da01336b281f53e2e7eb3a482831df441fb65dd30403f4608"},
    {file = "pydantic-1.9.1-cp37-cp37m-musllinux_1_1_i686.whl", hash = "sha256:177071dfc0df6248fd22b43036f936cfe2508077a72af0933d0c1fa269b18537"},
    {file = "pydantic-1.9.1-cp37-cp37m-musllinux_1_1_x86_64.whl", hash = "sha256:9bcf8b6e011be08fb729d110f3e22e654a50f8a826b0575c7196616780683380"},
    {file = "pydantic-1.9.1-cp37-cp37m-win_amd64.whl", hash = "sha256:a955260d47f03df08acf45689bd163ed9df82c0e0124beb4251b1290fa7ae728"},
    {file = "pydantic-1.9.1-cp38-cp38-macosx_10_9_x86_64.whl", hash = "sha256:9ce157d979f742a915b75f792dbd6aa63b8eccaf46a1005ba03aa8a986bde34a"},
    {file = "pydantic-1.9.1-cp38-cp38-macosx_11_0_arm64.whl", hash = "sha256:0bf07cab5b279859c253d26a9194a8906e6f4a210063b84b433cf90a569de0c1"},
    {file = "pydantic-1.9.1-cp38-cp38-manylinux_2_17_x86_64.manylinux2014_x86_64.whl", hash = "sha256:5d93d4e95eacd313d2c765ebe40d49ca9dd2ed90e5b37d0d421c597af830c195"},
    {file = "pydantic-1.9.1-cp38-cp38-manylinux_2_5_i686.manylinux1_i686.manylinux_2_17_i686.manylinux2014_i686.whl", hash = "sha256:1542636a39c4892c4f4fa6270696902acb186a9aaeac6f6cf92ce6ae2e88564b"},
    {file = "pydantic-1.9.1-cp38-cp38-musllinux_1_1_i686.whl", hash = "sha256:a9af62e9b5b9bc67b2a195ebc2c2662fdf498a822d62f902bf27cccb52dbbf49"},
    {file = "pydantic-1.9.1-cp38-cp38-musllinux_1_1_x86_64.whl", hash = "sha256:fe4670cb32ea98ffbf5a1262f14c3e102cccd92b1869df3bb09538158ba90fe6"},
    {file = "pydantic-1.9.1-cp38-cp38-win_amd64.whl", hash = "sha256:9f659a5ee95c8baa2436d392267988fd0f43eb774e5eb8739252e5a7e9cf07e0"},
    {file = "pydantic-1.9.1-cp39-cp39-macosx_10_9_x86_64.whl", hash = "sha256:b83ba3825bc91dfa989d4eed76865e71aea3a6ca1388b59fc801ee04c4d8d0d6"},
    {file = "pydantic-1.9.1-cp39-cp39-macosx_11_0_arm64.whl", hash = "sha256:1dd8fecbad028cd89d04a46688d2fcc14423e8a196d5b0a5c65105664901f810"},
    {file = "pydantic-1.9.1-cp39-cp39-manylinux_2_17_x86_64.manylinux2014_x86_64.whl", hash = "sha256:02eefd7087268b711a3ff4db528e9916ac9aa18616da7bca69c1871d0b7a091f"},
    {file = "pydantic-1.9.1-cp39-cp39-manylinux_2_5_i686.manylinux1_i686.manylinux_2_17_i686.manylinux2014_i686.whl", hash = "sha256:7eb57ba90929bac0b6cc2af2373893d80ac559adda6933e562dcfb375029acee"},
    {file = "pydantic-1.9.1-cp39-cp39-musllinux_1_1_i686.whl", hash = "sha256:4ce9ae9e91f46c344bec3b03d6ee9612802682c1551aaf627ad24045ce090761"},
    {file = "pydantic-1.9.1-cp39-cp39-musllinux_1_1_x86_64.whl", hash = "sha256:72ccb318bf0c9ab97fc04c10c37683d9eea952ed526707fabf9ac5ae59b701fd"},
    {file = "pydantic-1.9.1-cp39-cp39-win_amd64.whl", hash = "sha256:61b6760b08b7c395975d893e0b814a11cf011ebb24f7d869e7118f5a339a82e1"},
    {file = "pydantic-1.9.1-py3-none-any.whl", hash = "sha256:4988c0f13c42bfa9ddd2fe2f569c9d54646ce84adc5de84228cfe83396f3bd58"},
    {file = "pydantic-1.9.1.tar.gz", hash = "sha256:1ed987c3ff29fff7fd8c3ea3a3ea877ad310aae2ef9889a119e22d3f2db0691a"},
]
pydata-sphinx-theme = [
    {file = "pydata_sphinx_theme-0.8.1-py3-none-any.whl", hash = "sha256:af2c99cb0b43d95247b1563860942ba75d7f1596360594fce510caaf8c4fcc16"},
    {file = "pydata_sphinx_theme-0.8.1.tar.gz", hash = "sha256:96165702253917ece13dd895e23b96ee6dce422dcc144d560806067852fe1fed"},
]
pygeos = [
    {file = "pygeos-0.12.0-cp310-cp310-macosx_10_9_universal2.whl", hash = "sha256:e3593360f1a93d2a6fe1ea75fa84882186bd3851d187e4c4bbb586495c748e3d"},
    {file = "pygeos-0.12.0-cp310-cp310-macosx_11_0_arm64.whl", hash = "sha256:ec4112b69823866fa966ec4869e1b51b6560d892c65c20b3fb065266519046e2"},
    {file = "pygeos-0.12.0-cp310-cp310-manylinux_2_17_aarch64.manylinux2014_aarch64.whl", hash = "sha256:75b5b0aefffb6b7747df299414df4f2e160e3a8993d2b6a86b805fb5b0196f13"},
    {file = "pygeos-0.12.0-cp310-cp310-manylinux_2_17_x86_64.manylinux2014_x86_64.whl", hash = "sha256:26fae3eabb83a15348c2c3f78892114aca9bc4efaa342ab2fa3fa39a85e05dc5"},
    {file = "pygeos-0.12.0-cp310-cp310-win_amd64.whl", hash = "sha256:b4ec8fe577ca7ba6dd046481cdb736f99961216fcb54c84211287a10d1158459"},
    {file = "pygeos-0.12.0-cp36-cp36m-macosx_10_9_x86_64.whl", hash = "sha256:6db68dc4583c88222d32cc624622234a97080b3c4650f0c0e12987664d49f374"},
    {file = "pygeos-0.12.0-cp36-cp36m-manylinux_2_17_aarch64.manylinux2014_aarch64.whl", hash = "sha256:da856315a4047d581300d860dd2aa01438e64121570bed46c81ad0a90f477db0"},
    {file = "pygeos-0.12.0-cp36-cp36m-manylinux_2_17_i686.manylinux2014_i686.whl", hash = "sha256:3cf6d734aea07f04c7644ae24e303a447e96ea123ea524ab309e492ca683240e"},
    {file = "pygeos-0.12.0-cp36-cp36m-manylinux_2_17_x86_64.manylinux2014_x86_64.whl", hash = "sha256:12e06ec4417453f1a95d36b8ba8822569c30f6938dd4a7bac97433cab641b61f"},
    {file = "pygeos-0.12.0-cp36-cp36m-win32.whl", hash = "sha256:ea7f3ea9c76f8c94ed9b360b4d6249c44d5bc48c8db5cb3a5d4b017e51d1bd8a"},
    {file = "pygeos-0.12.0-cp36-cp36m-win_amd64.whl", hash = "sha256:a6cf496887f25b99427624399bcd07107660e6f9135466c33dc60ad9bd4c9ebe"},
    {file = "pygeos-0.12.0-cp37-cp37m-macosx_10_9_x86_64.whl", hash = "sha256:f155f268676ff7b20a553a542a436be0f8df14233c873facc80214d836d6463b"},
    {file = "pygeos-0.12.0-cp37-cp37m-manylinux_2_17_aarch64.manylinux2014_aarch64.whl", hash = "sha256:f74abd81487839532c7110721f3b1450d0c6bcfb5e18c45d604ddeb75ec99f86"},
    {file = "pygeos-0.12.0-cp37-cp37m-manylinux_2_17_i686.manylinux2014_i686.whl", hash = "sha256:6ac4ddfbe548d8a3e93732577b8a6d4df071f038338f6c400466b3c2bfe3dc78"},
    {file = "pygeos-0.12.0-cp37-cp37m-manylinux_2_17_x86_64.manylinux2014_x86_64.whl", hash = "sha256:504a03330147d2bb3309f291f4333db892cdba40a66ac4f3db8a2672dff7cf4f"},
    {file = "pygeos-0.12.0-cp37-cp37m-win32.whl", hash = "sha256:e3bcfb55e966aea26ff8e9b8fd314cee618c363f639e83b1eaaefb66bc97e7b0"},
    {file = "pygeos-0.12.0-cp37-cp37m-win_amd64.whl", hash = "sha256:835b7b1b2ef44453ff9d759dd67ee17fb89a52d8cdbd4d1655bf0be6ccfd90c3"},
    {file = "pygeos-0.12.0-cp38-cp38-macosx_10_9_universal2.whl", hash = "sha256:60d103b4c099940ad73f0b193f65dfc77f957646451b8a399e4f1f5835c57ab6"},
    {file = "pygeos-0.12.0-cp38-cp38-macosx_10_9_x86_64.whl", hash = "sha256:5bc1b9a548848f9c69c913eca8ab0bb9164b35a28da51f86fcc0887c553bd863"},
    {file = "pygeos-0.12.0-cp38-cp38-macosx_11_0_arm64.whl", hash = "sha256:11cb186f6cb9a2453a990a3e9894f861d308c574170d1c6f55a598cb11b87579"},
    {file = "pygeos-0.12.0-cp38-cp38-manylinux_2_17_aarch64.manylinux2014_aarch64.whl", hash = "sha256:b8fcb175645f57d7a6fa153a1582f9dbf625bb69c55267207b1bc8d2b983013b"},
    {file = "pygeos-0.12.0-cp38-cp38-manylinux_2_17_i686.manylinux2014_i686.whl", hash = "sha256:2453c07c9b8a24054f897ed56e8046c7dd743939f7f5d6637fdeafdccc411f29"},
    {file = "pygeos-0.12.0-cp38-cp38-manylinux_2_17_x86_64.manylinux2014_x86_64.whl", hash = "sha256:962df97f937d6656ce9293e7072318e99860b0d41f61df9017551855a8bc188e"},
    {file = "pygeos-0.12.0-cp38-cp38-win32.whl", hash = "sha256:d72e3691e47f44b49d3a23f05bb55eca34ed28b0e7b1b4aeb50207a95ae83f8f"},
    {file = "pygeos-0.12.0-cp38-cp38-win_amd64.whl", hash = "sha256:41119e394ea90bf8f697613f530cf92c77ab98346c19cb19beba33a82fd5b91d"},
    {file = "pygeos-0.12.0-cp39-cp39-macosx_10_9_universal2.whl", hash = "sha256:dfad4c0a4b60861f8e571ca409ce128859d26e1ac26a15ee071cf1f222431fdd"},
    {file = "pygeos-0.12.0-cp39-cp39-macosx_10_9_x86_64.whl", hash = "sha256:aeaf1f9ae45cf35a25ccdeb2b083e057b31d98cf9351bfc42a59352130ff5c31"},
    {file = "pygeos-0.12.0-cp39-cp39-macosx_11_0_arm64.whl", hash = "sha256:59971b44e3b8f61e96b159acdc5f9347b94766a4efb94af7b926b1c4958b60d4"},
    {file = "pygeos-0.12.0-cp39-cp39-manylinux_2_17_aarch64.manylinux2014_aarch64.whl", hash = "sha256:efcbd52e5602d758b1ff42e67b91b33b1599667b478d0be9c13e17b286cbfcf0"},
    {file = "pygeos-0.12.0-cp39-cp39-manylinux_2_17_i686.manylinux2014_i686.whl", hash = "sha256:47e7b2614d8982f841e33cc1f18d39b7a654d4d7958d456e4765ff4a9c76589b"},
    {file = "pygeos-0.12.0-cp39-cp39-manylinux_2_17_x86_64.manylinux2014_x86_64.whl", hash = "sha256:1f045632a940905c2f380544450bbcd48556b529bdfb9320aac777d90990fc25"},
    {file = "pygeos-0.12.0-cp39-cp39-win32.whl", hash = "sha256:d2fefb3a9cf96d1ee4841772464e82b2ae3a8ddf3caf14ecb04c5fcdae6a7248"},
    {file = "pygeos-0.12.0-cp39-cp39-win_amd64.whl", hash = "sha256:25b94e8bc755a8d3e50661995556b2c27d253bfdd55aa719ea3c202de44a9569"},
    {file = "pygeos-0.12.0.tar.gz", hash = "sha256:3c41542ef67c66015f443ae3e6e683503a8a221f9c24fb2380f6ae42aed1600a"},
]
pygments = [
    {file = "Pygments-2.12.0-py3-none-any.whl", hash = "sha256:dc9c10fb40944260f6ed4c688ece0cd2048414940f1cea51b8b226318411c519"},
    {file = "Pygments-2.12.0.tar.gz", hash = "sha256:5eb116118f9612ff1ee89ac96437bb6b49e8f04d8a13b514ba26f620208e26eb"},
]
PyJWT = [
    {file = "PyJWT-2.4.0-py3-none-any.whl", hash = "sha256:72d1d253f32dbd4f5c88eaf1fdc62f3a19f676ccbadb9dbc5d07e951b2b26daf"},
    {file = "PyJWT-2.4.0.tar.gz", hash = "sha256:d42908208c699b3b973cbeb01a969ba6a96c821eefb1c5bfe4c390c01d67abba"},
]
pyogrio = [
    {file = "pyogrio-0.4.0-cp310-cp310-macosx_10_15_x86_64.whl", hash = "sha256:ec5e461ef5076ea89cf29d0933f9c278b67dd84bb371e5ed64c6c049bdfaa719"},
    {file = "pyogrio-0.4.0-cp310-cp310-manylinux_2_17_x86_64.manylinux2014_x86_64.whl", hash = "sha256:f564ee5778520e643e351826c6f6b5f4421c11c977876722adbc79fd58317c8b"},
    {file = "pyogrio-0.4.0-cp310-cp310-win_amd64.whl", hash = "sha256:1a8ab670cce03c259eac8d7f8b1042fa4bb61b525f8157b7a39fa87dbb562281"},
    {file = "pyogrio-0.4.0-cp38-cp38-macosx_10_15_x86_64.whl", hash = "sha256:ecd68c47153b85598f72cec979a7fb595731d5caa2b6ff7d753c76838a8ceac0"},
    {file = "pyogrio-0.4.0-cp38-cp38-manylinux_2_17_x86_64.manylinux2014_x86_64.whl", hash = "sha256:a8100b233d34ee3438100662487e5c084dcfadfa65de7cdab5206f180929c9d0"},
    {file = "pyogrio-0.4.0-cp38-cp38-win_amd64.whl", hash = "sha256:96f6d3fc15ccf1a6799704a559636b7a4ca62ecbea6a93b2dc146fea5be55466"},
    {file = "pyogrio-0.4.0-cp39-cp39-macosx_10_15_x86_64.whl", hash = "sha256:f87605c383b8ff11049792118f948388cfc80131b3724c0b9b649f0a7709400b"},
    {file = "pyogrio-0.4.0-cp39-cp39-manylinux_2_17_x86_64.manylinux2014_x86_64.whl", hash = "sha256:54e7f6136568b19977380211cdece9a3f2a0bd806e97e00f2466aacef0039186"},
    {file = "pyogrio-0.4.0-cp39-cp39-win_amd64.whl", hash = "sha256:0d205bed128ade326392e94c7fcc2d66f86b1ebd87a26928efb12bf01d7ec3cc"},
    {file = "pyogrio-0.4.0.tar.gz", hash = "sha256:85480e687872a3e3b11b3e2147e8aa779e28f165c60e01b2102971c895b84b82"},
]
pyparsing = [
    {file = "pyparsing-3.0.9-py3-none-any.whl", hash = "sha256:5026bae9a10eeaefb61dab2f09052b9f4307d44aee4eda64b309723d8d206bbc"},
    {file = "pyparsing-3.0.9.tar.gz", hash = "sha256:2b020ecf7d21b687f219b71ecad3631f644a47f01403fa1d1036b0c6416d70fb"},
]
pyproj = [
    {file = "pyproj-3.3.1-cp310-cp310-macosx_10_9_x86_64.whl", hash = "sha256:473961faef7a9fd723c5d432f65220ea6ab3854e606bf84b4d409a75a4261c78"},
    {file = "pyproj-3.3.1-cp310-cp310-macosx_11_0_arm64.whl", hash = "sha256:07c9d8d7ec009bbac09e233cfc725601586fe06880e5538a3a44eaf560ba3a62"},
    {file = "pyproj-3.3.1-cp310-cp310-manylinux_2_17_aarch64.manylinux2014_aarch64.whl", hash = "sha256:2fef9c1e339f25c57f6ae0558b5ab1bbdf7994529a30d8d7504fc6302ea51c03"},
    {file = "pyproj-3.3.1-cp310-cp310-manylinux_2_17_i686.manylinux2014_i686.whl", hash = "sha256:140fa649fedd04f680a39f8ad339799a55cb1c49f6a84e1b32b97e49646647aa"},
    {file = "pyproj-3.3.1-cp310-cp310-manylinux_2_17_x86_64.manylinux2014_x86_64.whl", hash = "sha256:b59c08aea13ee428cf8a919212d55c036cc94784805ed77c8f31a4d1f541058c"},
    {file = "pyproj-3.3.1-cp310-cp310-win32.whl", hash = "sha256:1adc9ccd1bf04998493b6a2e87e60656c75ab790653b36cfe351e9ef214828ed"},
    {file = "pyproj-3.3.1-cp310-cp310-win_amd64.whl", hash = "sha256:42eea10afc750fccd1c5c4ba56de29ab791ab4d83c1f7db72705566282ac5396"},
    {file = "pyproj-3.3.1-cp38-cp38-macosx_10_9_x86_64.whl", hash = "sha256:531ea36519fa7b581466d4b6ab32f66ae4dadd9499d726352f71ee5e19c3d1c5"},
    {file = "pyproj-3.3.1-cp38-cp38-manylinux_2_17_aarch64.manylinux2014_aarch64.whl", hash = "sha256:67025e37598a6bbed2c9c6c9e4c911f6dd39315d3e1148ead935a5c4d64309d5"},
    {file = "pyproj-3.3.1-cp38-cp38-manylinux_2_17_i686.manylinux2014_i686.whl", hash = "sha256:aed1a3c0cd4182425f91b48d5db39f459bc2fe0d88017ead6425a1bc85faee33"},
    {file = "pyproj-3.3.1-cp38-cp38-manylinux_2_17_x86_64.manylinux2014_x86_64.whl", hash = "sha256:3cc4771403db54494e1e55bca8e6d33cde322f8cf0ed39f1557ff109c66d2cd1"},
    {file = "pyproj-3.3.1-cp38-cp38-win32.whl", hash = "sha256:c99f7b5757a28040a2dd4a28c9805fdf13eef79a796f4a566ab5cb362d10630d"},
    {file = "pyproj-3.3.1-cp38-cp38-win_amd64.whl", hash = "sha256:5dac03d4338a4c8bd0f69144c527474f517b4cbd7d2d8c532cd8937799723248"},
    {file = "pyproj-3.3.1-cp39-cp39-macosx_10_9_x86_64.whl", hash = "sha256:56b0f9ee2c5b2520b18db30a393a7b86130cf527ddbb8c96e7f3c837474a9d79"},
    {file = "pyproj-3.3.1-cp39-cp39-macosx_11_0_arm64.whl", hash = "sha256:f1032e5dfb50eae06382bcc7b9011b994f7104d932fe91bd83a722275e30e8ce"},
    {file = "pyproj-3.3.1-cp39-cp39-manylinux_2_17_aarch64.manylinux2014_aarch64.whl", hash = "sha256:5f92d8f6514516124abb714dce912b20867831162cfff9fae2678ef07b6fcf0f"},
    {file = "pyproj-3.3.1-cp39-cp39-manylinux_2_17_i686.manylinux2014_i686.whl", hash = "sha256:1ef1bfbe2dcc558c7a98e2f1836abdcd630390f3160724a6f4f5c818b2be0ad5"},
    {file = "pyproj-3.3.1-cp39-cp39-manylinux_2_17_x86_64.manylinux2014_x86_64.whl", hash = "sha256:5ca5f32b56210429b367ca4f9a57ffe67975c487af82e179a24370879a3daf68"},
    {file = "pyproj-3.3.1-cp39-cp39-win32.whl", hash = "sha256:aba199704c824fb84ab64927e7bc9ef71e603e483130ec0f7e09e97259b8f61f"},
    {file = "pyproj-3.3.1-cp39-cp39-win_amd64.whl", hash = "sha256:120d45ed73144c65e9677dc73ba8a531c495d179dd9f9f0471ac5acc02d7ac4b"},
    {file = "pyproj-3.3.1-pp38-pypy38_pp73-macosx_10_9_x86_64.whl", hash = "sha256:52efb681647dfac185cc655a709bc0caaf910031a0390f816f5fc8ce150cbedc"},
    {file = "pyproj-3.3.1-pp38-pypy38_pp73-manylinux_2_17_i686.manylinux2014_i686.whl", hash = "sha256:5ab0d6e38fda7c13726afacaf62e9f9dd858089d67910471758afd9cb24e0ecd"},
    {file = "pyproj-3.3.1-pp38-pypy38_pp73-manylinux_2_17_x86_64.manylinux2014_x86_64.whl", hash = "sha256:45487942c19c5a8b09c91964ea3201f4e094518e34743cae373889a36e3d9260"},
    {file = "pyproj-3.3.1-pp38-pypy38_pp73-win_amd64.whl", hash = "sha256:797ad5655d484feac14b0fbb4a4efeaac0cf780a223046e2465494c767fd1c3b"},
    {file = "pyproj-3.3.1.tar.gz", hash = "sha256:b3d8e14d91cc95fb3dbc03a9d0588ac58326803eefa5bbb0978d109de3304fbe"},
]
pyrsistent = [
    {file = "pyrsistent-0.18.1-cp310-cp310-macosx_10_9_universal2.whl", hash = "sha256:df46c854f490f81210870e509818b729db4488e1f30f2a1ce1698b2295a878d1"},
    {file = "pyrsistent-0.18.1-cp310-cp310-manylinux_2_17_x86_64.manylinux2014_x86_64.whl", hash = "sha256:5d45866ececf4a5fff8742c25722da6d4c9e180daa7b405dc0a2a2790d668c26"},
    {file = "pyrsistent-0.18.1-cp310-cp310-manylinux_2_5_i686.manylinux1_i686.manylinux_2_17_i686.manylinux2014_i686.whl", hash = "sha256:4ed6784ceac462a7d6fcb7e9b663e93b9a6fb373b7f43594f9ff68875788e01e"},
    {file = "pyrsistent-0.18.1-cp310-cp310-win32.whl", hash = "sha256:e4f3149fd5eb9b285d6bfb54d2e5173f6a116fe19172686797c056672689daf6"},
    {file = "pyrsistent-0.18.1-cp310-cp310-win_amd64.whl", hash = "sha256:636ce2dc235046ccd3d8c56a7ad54e99d5c1cd0ef07d9ae847306c91d11b5fec"},
    {file = "pyrsistent-0.18.1-cp37-cp37m-macosx_10_9_x86_64.whl", hash = "sha256:e92a52c166426efbe0d1ec1332ee9119b6d32fc1f0bbfd55d5c1088070e7fc1b"},
    {file = "pyrsistent-0.18.1-cp37-cp37m-manylinux_2_17_x86_64.manylinux2014_x86_64.whl", hash = "sha256:d7a096646eab884bf8bed965bad63ea327e0d0c38989fc83c5ea7b8a87037bfc"},
    {file = "pyrsistent-0.18.1-cp37-cp37m-manylinux_2_5_i686.manylinux1_i686.manylinux_2_17_i686.manylinux2014_i686.whl", hash = "sha256:cdfd2c361b8a8e5d9499b9082b501c452ade8bbf42aef97ea04854f4a3f43b22"},
    {file = "pyrsistent-0.18.1-cp37-cp37m-win32.whl", hash = "sha256:7ec335fc998faa4febe75cc5268a9eac0478b3f681602c1f27befaf2a1abe1d8"},
    {file = "pyrsistent-0.18.1-cp37-cp37m-win_amd64.whl", hash = "sha256:6455fc599df93d1f60e1c5c4fe471499f08d190d57eca040c0ea182301321286"},
    {file = "pyrsistent-0.18.1-cp38-cp38-macosx_10_9_universal2.whl", hash = "sha256:fd8da6d0124efa2f67d86fa70c851022f87c98e205f0594e1fae044e7119a5a6"},
    {file = "pyrsistent-0.18.1-cp38-cp38-manylinux_2_17_x86_64.manylinux2014_x86_64.whl", hash = "sha256:7bfe2388663fd18bd8ce7db2c91c7400bf3e1a9e8bd7d63bf7e77d39051b85ec"},
    {file = "pyrsistent-0.18.1-cp38-cp38-manylinux_2_5_i686.manylinux1_i686.manylinux_2_17_i686.manylinux2014_i686.whl", hash = "sha256:0e3e1fcc45199df76053026a51cc59ab2ea3fc7c094c6627e93b7b44cdae2c8c"},
    {file = "pyrsistent-0.18.1-cp38-cp38-win32.whl", hash = "sha256:b568f35ad53a7b07ed9b1b2bae09eb15cdd671a5ba5d2c66caee40dbf91c68ca"},
    {file = "pyrsistent-0.18.1-cp38-cp38-win_amd64.whl", hash = "sha256:d1b96547410f76078eaf66d282ddca2e4baae8964364abb4f4dcdde855cd123a"},
    {file = "pyrsistent-0.18.1-cp39-cp39-macosx_10_9_universal2.whl", hash = "sha256:f87cc2863ef33c709e237d4b5f4502a62a00fab450c9e020892e8e2ede5847f5"},
    {file = "pyrsistent-0.18.1-cp39-cp39-manylinux_2_17_x86_64.manylinux2014_x86_64.whl", hash = "sha256:6bc66318fb7ee012071b2792024564973ecc80e9522842eb4e17743604b5e045"},
    {file = "pyrsistent-0.18.1-cp39-cp39-manylinux_2_5_i686.manylinux1_i686.manylinux_2_17_i686.manylinux2014_i686.whl", hash = "sha256:914474c9f1d93080338ace89cb2acee74f4f666fb0424896fcfb8d86058bf17c"},
    {file = "pyrsistent-0.18.1-cp39-cp39-win32.whl", hash = "sha256:1b34eedd6812bf4d33814fca1b66005805d3640ce53140ab8bbb1e2651b0d9bc"},
    {file = "pyrsistent-0.18.1-cp39-cp39-win_amd64.whl", hash = "sha256:e24a828f57e0c337c8d8bb9f6b12f09dfdf0273da25fda9e314f0b684b415a07"},
    {file = "pyrsistent-0.18.1.tar.gz", hash = "sha256:d4d61f8b993a7255ba714df3aca52700f8125289f84f704cf80916517c46eb96"},
]
pystac = [
    {file = "pystac-1.4.0-py3-none-any.whl", hash = "sha256:7f4563ff7cad512fe687ceb0b09905e15934712ac936d51766b090600580abdd"},
    {file = "pystac-1.4.0.tar.gz", hash = "sha256:6ec43e1c6bec50fbfbdede49c3ccb83ecd112072a938001b5c9c581fc2945e83"},
]
pystac-client = [
    {file = "pystac-client-0.5.0.tar.gz", hash = "sha256:cc45075c9fe6ae4c01db8099bf7ce70da9461d148c0dabe7e7e4a96ff2c82774"},
    {file = "pystac_client-0.5.0-py3-none-any.whl", hash = "sha256:c4094222004ea369fd40a3c97bc85088bfea6c386d653678c673c4c2f6904155"},
]
pytest = [
    {file = "pytest-7.1.2-py3-none-any.whl", hash = "sha256:13d0e3ccfc2b6e26be000cb6568c832ba67ba32e719443bfe725814d3c42433c"},
    {file = "pytest-7.1.2.tar.gz", hash = "sha256:a06a0425453864a270bc45e71f783330a7428defb4230fb5e6a731fde06ecd45"},
]
python-dateutil = [
    {file = "python-dateutil-2.8.2.tar.gz", hash = "sha256:0123cacc1627ae19ddf3c27a5de5bd67ee4586fbdd6440d9748f8abb483d3e86"},
    {file = "python_dateutil-2.8.2-py2.py3-none-any.whl", hash = "sha256:961d03dc3453ebbc59dbdea9e4e11c5651520a876d0f4db161e8674aae935da9"},
]
python-dotenv = [
    {file = "python-dotenv-0.20.0.tar.gz", hash = "sha256:b7e3b04a59693c42c36f9ab1cc2acc46fa5df8c78e178fc33a8d4cd05c8d498f"},
    {file = "python_dotenv-0.20.0-py3-none-any.whl", hash = "sha256:d92a187be61fe482e4fd675b6d52200e7be63a12b724abbf931a40ce4fa92938"},
]
python-snappy = [
    {file = "python-snappy-0.6.1.tar.gz", hash = "sha256:b6a107ab06206acc5359d4c5632bd9b22d448702a79b3169b0c62e0fb808bb2a"},
    {file = "python_snappy-0.6.1-cp310-cp310-macosx_10_9_universal2.whl", hash = "sha256:b7f920eaf46ebf41bd26f9df51c160d40f9e00b7b48471c3438cb8d027f7fb9b"},
    {file = "python_snappy-0.6.1-cp310-cp310-macosx_10_9_x86_64.whl", hash = "sha256:4ec533a8c1f8df797bded662ec3e494d225b37855bb63eb0d75464a07947477c"},
    {file = "python_snappy-0.6.1-cp310-cp310-manylinux_2_12_i686.manylinux2010_i686.whl", hash = "sha256:6f8bf4708a11b47517baf962f9a02196478bbb10fdb9582add4aa1459fa82380"},
    {file = "python_snappy-0.6.1-cp310-cp310-manylinux_2_12_x86_64.manylinux2010_x86_64.whl", hash = "sha256:8d0c019ee7dcf2c60e240877107cddbd95a5b1081787579bf179938392d66480"},
    {file = "python_snappy-0.6.1-cp310-cp310-manylinux_2_17_aarch64.manylinux2014_aarch64.whl", hash = "sha256:cb18d9cd7b3f35a2f5af47bb8ed6a5bdbf4f3ddee37f3daade4ab7864c292f5b"},
    {file = "python_snappy-0.6.1-cp310-cp310-manylinux_2_17_ppc64le.manylinux2014_ppc64le.whl", hash = "sha256:b265cde49774752aec9ca7f5d272e3f98718164afc85521622a8a5394158a2b5"},
    {file = "python_snappy-0.6.1-cp310-cp310-manylinux_2_17_s390x.manylinux2014_s390x.whl", hash = "sha256:d017775851a778ec9cc32651c4464079d06d927303c2dde9ae9830ccf6fe94e1"},
    {file = "python_snappy-0.6.1-cp310-cp310-win32.whl", hash = "sha256:8277d1f6282463c40761f802b742f833f9f2449fcdbb20a96579aa05c8feb614"},
    {file = "python_snappy-0.6.1-cp310-cp310-win_amd64.whl", hash = "sha256:2aaaf618c68d8c9daebc23a20436bd01b09ee70d7fbf7072b7f38b06d2fab539"},
    {file = "python_snappy-0.6.1-cp36-cp36m-macosx_10_9_x86_64.whl", hash = "sha256:277757d5dad4e239dc1417438a0871b65b1b155beb108888e7438c27ffc6a8cc"},
    {file = "python_snappy-0.6.1-cp36-cp36m-manylinux_2_12_i686.manylinux2010_i686.whl", hash = "sha256:e066a0586833d610c4bbddba0be5ba0e3e4f8e0bc5bb6d82103d8f8fc47bb59a"},
    {file = "python_snappy-0.6.1-cp36-cp36m-manylinux_2_12_x86_64.manylinux2010_x86_64.whl", hash = "sha256:0d489b50f49433494160c45048fe806de6b3aeab0586e497ebd22a0bab56e427"},
    {file = "python_snappy-0.6.1-cp36-cp36m-manylinux_2_17_aarch64.manylinux2014_aarch64.whl", hash = "sha256:463fd340a499d47b26ca42d2f36a639188738f6e2098c6dbf80aef0e60f461e1"},
    {file = "python_snappy-0.6.1-cp36-cp36m-manylinux_2_17_ppc64le.manylinux2014_ppc64le.whl", hash = "sha256:9837ac1650cc68d22a3cf5f15fb62c6964747d16cecc8b22431f113d6e39555d"},
    {file = "python_snappy-0.6.1-cp36-cp36m-manylinux_2_17_s390x.manylinux2014_s390x.whl", hash = "sha256:5e973e637112391f05581f427659c05b30b6843bc522a65be35ac7b18ce3dedd"},
    {file = "python_snappy-0.6.1-cp36-cp36m-win32.whl", hash = "sha256:c20498bd712b6e31a4402e1d027a1cd64f6a4a0066a3fe3c7344475886d07fdf"},
    {file = "python_snappy-0.6.1-cp36-cp36m-win_amd64.whl", hash = "sha256:59e975be4206cc54d0a112ef72fa3970a57c2b1bcc2c97ed41d6df0ebe518228"},
    {file = "python_snappy-0.6.1-cp37-cp37m-macosx_10_9_x86_64.whl", hash = "sha256:2a7e528ab6e09c0d67dcb61a1730a292683e5ff9bb088950638d3170cf2a0a54"},
    {file = "python_snappy-0.6.1-cp37-cp37m-manylinux_2_12_i686.manylinux2010_i686.whl", hash = "sha256:39692bedbe0b717001a99915ac0eb2d9d0bad546440d392a2042b96d813eede1"},
    {file = "python_snappy-0.6.1-cp37-cp37m-manylinux_2_12_x86_64.manylinux2010_x86_64.whl", hash = "sha256:6a7620404da966f637b9ce8d4d3d543d363223f7a12452a575189c5355fc2d25"},
    {file = "python_snappy-0.6.1-cp37-cp37m-manylinux_2_17_aarch64.manylinux2014_aarch64.whl", hash = "sha256:7778c224efc38a40d274da4eb82a04cac27aae20012372a7db3c4bbd8926c4d4"},
    {file = "python_snappy-0.6.1-cp37-cp37m-manylinux_2_17_ppc64le.manylinux2014_ppc64le.whl", hash = "sha256:1d029f7051ec1bbeaa3e03030b6d8ed47ceb69cae9016f493c802a08af54e026"},
    {file = "python_snappy-0.6.1-cp37-cp37m-manylinux_2_17_s390x.manylinux2014_s390x.whl", hash = "sha256:a0ad38bc98d0b0497a0b0dbc29409bcabfcecff4511ed7063403c86de16927bc"},
    {file = "python_snappy-0.6.1-cp37-cp37m-win32.whl", hash = "sha256:5a453c45178d7864c1bdd6bfe0ee3ed2883f63b9ba2c9bb967c6b586bf763f96"},
    {file = "python_snappy-0.6.1-cp37-cp37m-win_amd64.whl", hash = "sha256:9f0c0d88b84259f93c3aa46398680646f2c23e43394779758d9f739c34e15295"},
    {file = "python_snappy-0.6.1-cp38-cp38-macosx_10_9_universal2.whl", hash = "sha256:5bb05c28298803a74add08ba496879242ef159c75bc86a5406fac0ffc7dd021b"},
    {file = "python_snappy-0.6.1-cp38-cp38-macosx_10_9_x86_64.whl", hash = "sha256:9eac51307c6a1a38d5f86ebabc26a889fddf20cbba7a116ccb54ba1446601d5b"},
    {file = "python_snappy-0.6.1-cp38-cp38-manylinux_2_12_i686.manylinux2010_i686.whl", hash = "sha256:88b6ea78b83d2796f330b0af1b70cdd3965dbdab02d8ac293260ec2c8fe340ee"},
    {file = "python_snappy-0.6.1-cp38-cp38-manylinux_2_12_x86_64.manylinux2010_x86_64.whl", hash = "sha256:8c07220408d3268e8268c9351c5c08041bc6f8c6172e59d398b71020df108541"},
    {file = "python_snappy-0.6.1-cp38-cp38-manylinux_2_17_aarch64.manylinux2014_aarch64.whl", hash = "sha256:4038019b1bcaadde726a57430718394076c5a21545ebc5badad2c045a09546cf"},
    {file = "python_snappy-0.6.1-cp38-cp38-manylinux_2_17_ppc64le.manylinux2014_ppc64le.whl", hash = "sha256:dc96668d9c7cc656609764275c5f8da58ef56d89bdd6810f6923d36497468ff7"},
    {file = "python_snappy-0.6.1-cp38-cp38-manylinux_2_17_s390x.manylinux2014_s390x.whl", hash = "sha256:cf5bb9254e1c38aacf253d510d3d9be631bba21f3d068b17672b38b5cbf2fff5"},
    {file = "python_snappy-0.6.1-cp38-cp38-win32.whl", hash = "sha256:eaf905a580f2747c4a474040a5063cd5e0cc3d1d2d6edb65f28196186493ad4a"},
    {file = "python_snappy-0.6.1-cp38-cp38-win_amd64.whl", hash = "sha256:546c1a7470ecbf6239101e9aff0f709b68ca0f0268b34d9023019a55baa1f7c6"},
    {file = "python_snappy-0.6.1-cp39-cp39-macosx_10_9_universal2.whl", hash = "sha256:e3a013895c64352b49d0d8e107a84f99631b16dbab156ded33ebf0becf56c8b2"},
    {file = "python_snappy-0.6.1-cp39-cp39-macosx_10_9_x86_64.whl", hash = "sha256:3fb9a88a4dd6336488f3de67ce75816d0d796dce53c2c6e4d70e0b565633c7fd"},
    {file = "python_snappy-0.6.1-cp39-cp39-manylinux_2_12_i686.manylinux2010_i686.whl", hash = "sha256:735cd4528c55dbe4516d6d2b403331a99fc304f8feded8ae887cf97b67d589bb"},
    {file = "python_snappy-0.6.1-cp39-cp39-manylinux_2_12_x86_64.manylinux2010_x86_64.whl", hash = "sha256:90b0186516b7a101c14764b0c25931b741fb0102f21253eff67847b4742dfc72"},
    {file = "python_snappy-0.6.1-cp39-cp39-manylinux_2_17_aarch64.manylinux2014_aarch64.whl", hash = "sha256:1a993dc8aadd901915a510fe6af5f20ae4256f527040066c22a154db8946751f"},
    {file = "python_snappy-0.6.1-cp39-cp39-manylinux_2_17_ppc64le.manylinux2014_ppc64le.whl", hash = "sha256:530bfb9efebcc1aab8bb4ebcbd92b54477eed11f6cf499355e882970a6d3aa7d"},
    {file = "python_snappy-0.6.1-cp39-cp39-manylinux_2_17_s390x.manylinux2014_s390x.whl", hash = "sha256:5843feb914796b1f0405ccf31ea0fb51034ceb65a7588edfd5a8250cb369e3b2"},
    {file = "python_snappy-0.6.1-cp39-cp39-win32.whl", hash = "sha256:66c80e9b366012dbee262bb1869e4fc5ba8786cda85928481528bc4a72ec2ee8"},
    {file = "python_snappy-0.6.1-cp39-cp39-win_amd64.whl", hash = "sha256:4d3cafdf454354a621c8ab7408e45aa4e9d5c0b943b61ff4815f71ca6bdf0130"},
    {file = "python_snappy-0.6.1-pp37-pypy37_pp73-manylinux_2_12_i686.manylinux2010_i686.whl", hash = "sha256:586724a0276d7a6083a17259d0b51622e492289a9998848a1b01b6441ca12b2f"},
    {file = "python_snappy-0.6.1-pp37-pypy37_pp73-manylinux_2_12_x86_64.manylinux2010_x86_64.whl", hash = "sha256:2be4f4550acd484912441f5f1209ba611ac399aac9355fee73611b9a0d4f949c"},
    {file = "python_snappy-0.6.1-pp37-pypy37_pp73-manylinux_2_17_aarch64.manylinux2014_aarch64.whl", hash = "sha256:0bdb6942180660bda7f7d01f4c0def3cfc72b1c6d99aad964801775a3e379aba"},
    {file = "python_snappy-0.6.1-pp37-pypy37_pp73-win_amd64.whl", hash = "sha256:03bb511380fca2a13325b6f16fe8234c8e12da9660f0258cd45d9a02ffc916af"},
]
pytz = [
    {file = "pytz-2022.1-py2.py3-none-any.whl", hash = "sha256:e68985985296d9a66a881eb3193b0906246245294a881e7c8afe623866ac6a5c"},
    {file = "pytz-2022.1.tar.gz", hash = "sha256:1e760e2fe6a8163bc0b3d9a19c4f84342afa0a2affebfaa84b01b978a02ecaa7"},
]
pywin32 = [
    {file = "pywin32-304-cp310-cp310-win32.whl", hash = "sha256:3c7bacf5e24298c86314f03fa20e16558a4e4138fc34615d7de4070c23e65af3"},
    {file = "pywin32-304-cp310-cp310-win_amd64.whl", hash = "sha256:4f32145913a2447736dad62495199a8e280a77a0ca662daa2332acf849f0be48"},
    {file = "pywin32-304-cp310-cp310-win_arm64.whl", hash = "sha256:d3ee45adff48e0551d1aa60d2ec066fec006083b791f5c3527c40cd8aefac71f"},
    {file = "pywin32-304-cp311-cp311-win32.whl", hash = "sha256:30c53d6ce44c12a316a06c153ea74152d3b1342610f1b99d40ba2795e5af0269"},
    {file = "pywin32-304-cp311-cp311-win_amd64.whl", hash = "sha256:7ffa0c0fa4ae4077e8b8aa73800540ef8c24530057768c3ac57c609f99a14fd4"},
    {file = "pywin32-304-cp311-cp311-win_arm64.whl", hash = "sha256:cbbe34dad39bdbaa2889a424d28752f1b4971939b14b1bb48cbf0182a3bcfc43"},
    {file = "pywin32-304-cp36-cp36m-win32.whl", hash = "sha256:be253e7b14bc601718f014d2832e4c18a5b023cbe72db826da63df76b77507a1"},
    {file = "pywin32-304-cp36-cp36m-win_amd64.whl", hash = "sha256:de9827c23321dcf43d2f288f09f3b6d772fee11e809015bdae9e69fe13213988"},
    {file = "pywin32-304-cp37-cp37m-win32.whl", hash = "sha256:f64c0377cf01b61bd5e76c25e1480ca8ab3b73f0c4add50538d332afdf8f69c5"},
    {file = "pywin32-304-cp37-cp37m-win_amd64.whl", hash = "sha256:bb2ea2aa81e96eee6a6b79d87e1d1648d3f8b87f9a64499e0b92b30d141e76df"},
    {file = "pywin32-304-cp38-cp38-win32.whl", hash = "sha256:94037b5259701988954931333aafd39cf897e990852115656b014ce72e052e96"},
    {file = "pywin32-304-cp38-cp38-win_amd64.whl", hash = "sha256:ead865a2e179b30fb717831f73cf4373401fc62fbc3455a0889a7ddac848f83e"},
    {file = "pywin32-304-cp39-cp39-win32.whl", hash = "sha256:25746d841201fd9f96b648a248f731c1dec851c9a08b8e33da8b56148e4c65cc"},
    {file = "pywin32-304-cp39-cp39-win_amd64.whl", hash = "sha256:d24a3382f013b21aa24a5cfbfad5a2cd9926610c0affde3e8ab5b3d7dbcf4ac9"},
]
pywinpty = [
    {file = "pywinpty-2.0.5-cp310-none-win_amd64.whl", hash = "sha256:f86c76e2881c37e69678cbbf178109f8da1fa8584db24d58e1b9369b0276cfcb"},
    {file = "pywinpty-2.0.5-cp37-none-win_amd64.whl", hash = "sha256:ff9b52f182650cfdf3db1b264a6fe0963eb9d996a7a1fa843ac406c1e32111f8"},
    {file = "pywinpty-2.0.5-cp38-none-win_amd64.whl", hash = "sha256:651ee1467bd7eb6f64d44dbc954b7ab7d15ab6d8adacc4e13299692c67c5d5d2"},
    {file = "pywinpty-2.0.5-cp39-none-win_amd64.whl", hash = "sha256:e59a508ae78374febada3e53b5bbc90b5ad07ae68cbfd72a2e965f9793ae04f3"},
    {file = "pywinpty-2.0.5.tar.gz", hash = "sha256:e125d3f1804d8804952b13e33604ad2ca8b9b2cac92b27b521c005d1604794f8"},
]
pyyaml = [
    {file = "PyYAML-6.0-cp310-cp310-macosx_10_9_x86_64.whl", hash = "sha256:d4db7c7aef085872ef65a8fd7d6d09a14ae91f691dec3e87ee5ee0539d516f53"},
    {file = "PyYAML-6.0-cp310-cp310-macosx_11_0_arm64.whl", hash = "sha256:9df7ed3b3d2e0ecfe09e14741b857df43adb5a3ddadc919a2d94fbdf78fea53c"},
    {file = "PyYAML-6.0-cp310-cp310-manylinux_2_17_aarch64.manylinux2014_aarch64.whl", hash = "sha256:77f396e6ef4c73fdc33a9157446466f1cff553d979bd00ecb64385760c6babdc"},
    {file = "PyYAML-6.0-cp310-cp310-manylinux_2_17_s390x.manylinux2014_s390x.whl", hash = "sha256:a80a78046a72361de73f8f395f1f1e49f956c6be882eed58505a15f3e430962b"},
    {file = "PyYAML-6.0-cp310-cp310-manylinux_2_5_x86_64.manylinux1_x86_64.manylinux_2_12_x86_64.manylinux2010_x86_64.whl", hash = "sha256:f84fbc98b019fef2ee9a1cb3ce93e3187a6df0b2538a651bfb890254ba9f90b5"},
    {file = "PyYAML-6.0-cp310-cp310-win32.whl", hash = "sha256:2cd5df3de48857ed0544b34e2d40e9fac445930039f3cfe4bcc592a1f836d513"},
    {file = "PyYAML-6.0-cp310-cp310-win_amd64.whl", hash = "sha256:daf496c58a8c52083df09b80c860005194014c3698698d1a57cbcfa182142a3a"},
    {file = "PyYAML-6.0-cp311-cp311-macosx_10_9_x86_64.whl", hash = "sha256:d4b0ba9512519522b118090257be113b9468d804b19d63c71dbcf4a48fa32358"},
    {file = "PyYAML-6.0-cp311-cp311-macosx_11_0_arm64.whl", hash = "sha256:81957921f441d50af23654aa6c5e5eaf9b06aba7f0a19c18a538dc7ef291c5a1"},
    {file = "PyYAML-6.0-cp311-cp311-manylinux_2_17_aarch64.manylinux2014_aarch64.whl", hash = "sha256:afa17f5bc4d1b10afd4466fd3a44dc0e245382deca5b3c353d8b757f9e3ecb8d"},
    {file = "PyYAML-6.0-cp311-cp311-manylinux_2_17_s390x.manylinux2014_s390x.whl", hash = "sha256:dbad0e9d368bb989f4515da330b88a057617d16b6a8245084f1b05400f24609f"},
    {file = "PyYAML-6.0-cp311-cp311-manylinux_2_17_x86_64.manylinux2014_x86_64.whl", hash = "sha256:432557aa2c09802be39460360ddffd48156e30721f5e8d917f01d31694216782"},
    {file = "PyYAML-6.0-cp311-cp311-win32.whl", hash = "sha256:bfaef573a63ba8923503d27530362590ff4f576c626d86a9fed95822a8255fd7"},
    {file = "PyYAML-6.0-cp311-cp311-win_amd64.whl", hash = "sha256:01b45c0191e6d66c470b6cf1b9531a771a83c1c4208272ead47a3ae4f2f603bf"},
    {file = "PyYAML-6.0-cp36-cp36m-macosx_10_9_x86_64.whl", hash = "sha256:897b80890765f037df3403d22bab41627ca8811ae55e9a722fd0392850ec4d86"},
    {file = "PyYAML-6.0-cp36-cp36m-manylinux_2_17_aarch64.manylinux2014_aarch64.whl", hash = "sha256:50602afada6d6cbfad699b0c7bb50d5ccffa7e46a3d738092afddc1f9758427f"},
    {file = "PyYAML-6.0-cp36-cp36m-manylinux_2_17_s390x.manylinux2014_s390x.whl", hash = "sha256:48c346915c114f5fdb3ead70312bd042a953a8ce5c7106d5bfb1a5254e47da92"},
    {file = "PyYAML-6.0-cp36-cp36m-manylinux_2_5_x86_64.manylinux1_x86_64.manylinux_2_12_x86_64.manylinux2010_x86_64.whl", hash = "sha256:98c4d36e99714e55cfbaaee6dd5badbc9a1ec339ebfc3b1f52e293aee6bb71a4"},
    {file = "PyYAML-6.0-cp36-cp36m-win32.whl", hash = "sha256:0283c35a6a9fbf047493e3a0ce8d79ef5030852c51e9d911a27badfde0605293"},
    {file = "PyYAML-6.0-cp36-cp36m-win_amd64.whl", hash = "sha256:07751360502caac1c067a8132d150cf3d61339af5691fe9e87803040dbc5db57"},
    {file = "PyYAML-6.0-cp37-cp37m-macosx_10_9_x86_64.whl", hash = "sha256:819b3830a1543db06c4d4b865e70ded25be52a2e0631ccd2f6a47a2822f2fd7c"},
    {file = "PyYAML-6.0-cp37-cp37m-manylinux_2_17_aarch64.manylinux2014_aarch64.whl", hash = "sha256:473f9edb243cb1935ab5a084eb238d842fb8f404ed2193a915d1784b5a6b5fc0"},
    {file = "PyYAML-6.0-cp37-cp37m-manylinux_2_17_s390x.manylinux2014_s390x.whl", hash = "sha256:0ce82d761c532fe4ec3f87fc45688bdd3a4c1dc5e0b4a19814b9009a29baefd4"},
    {file = "PyYAML-6.0-cp37-cp37m-manylinux_2_5_x86_64.manylinux1_x86_64.manylinux_2_12_x86_64.manylinux2010_x86_64.whl", hash = "sha256:231710d57adfd809ef5d34183b8ed1eeae3f76459c18fb4a0b373ad56bedcdd9"},
    {file = "PyYAML-6.0-cp37-cp37m-win32.whl", hash = "sha256:c5687b8d43cf58545ade1fe3e055f70eac7a5a1a0bf42824308d868289a95737"},
    {file = "PyYAML-6.0-cp37-cp37m-win_amd64.whl", hash = "sha256:d15a181d1ecd0d4270dc32edb46f7cb7733c7c508857278d3d378d14d606db2d"},
    {file = "PyYAML-6.0-cp38-cp38-macosx_10_9_x86_64.whl", hash = "sha256:0b4624f379dab24d3725ffde76559cff63d9ec94e1736b556dacdfebe5ab6d4b"},
    {file = "PyYAML-6.0-cp38-cp38-manylinux_2_17_aarch64.manylinux2014_aarch64.whl", hash = "sha256:213c60cd50106436cc818accf5baa1aba61c0189ff610f64f4a3e8c6726218ba"},
    {file = "PyYAML-6.0-cp38-cp38-manylinux_2_17_s390x.manylinux2014_s390x.whl", hash = "sha256:9fa600030013c4de8165339db93d182b9431076eb98eb40ee068700c9c813e34"},
    {file = "PyYAML-6.0-cp38-cp38-manylinux_2_5_x86_64.manylinux1_x86_64.manylinux_2_12_x86_64.manylinux2010_x86_64.whl", hash = "sha256:277a0ef2981ca40581a47093e9e2d13b3f1fbbeffae064c1d21bfceba2030287"},
    {file = "PyYAML-6.0-cp38-cp38-win32.whl", hash = "sha256:d4eccecf9adf6fbcc6861a38015c2a64f38b9d94838ac1810a9023a0609e1b78"},
    {file = "PyYAML-6.0-cp38-cp38-win_amd64.whl", hash = "sha256:1e4747bc279b4f613a09eb64bba2ba602d8a6664c6ce6396a4d0cd413a50ce07"},
    {file = "PyYAML-6.0-cp39-cp39-macosx_10_9_x86_64.whl", hash = "sha256:055d937d65826939cb044fc8c9b08889e8c743fdc6a32b33e2390f66013e449b"},
    {file = "PyYAML-6.0-cp39-cp39-macosx_11_0_arm64.whl", hash = "sha256:e61ceaab6f49fb8bdfaa0f92c4b57bcfbea54c09277b1b4f7ac376bfb7a7c174"},
    {file = "PyYAML-6.0-cp39-cp39-manylinux_2_17_aarch64.manylinux2014_aarch64.whl", hash = "sha256:d67d839ede4ed1b28a4e8909735fc992a923cdb84e618544973d7dfc71540803"},
    {file = "PyYAML-6.0-cp39-cp39-manylinux_2_17_s390x.manylinux2014_s390x.whl", hash = "sha256:cba8c411ef271aa037d7357a2bc8f9ee8b58b9965831d9e51baf703280dc73d3"},
    {file = "PyYAML-6.0-cp39-cp39-manylinux_2_5_x86_64.manylinux1_x86_64.manylinux_2_12_x86_64.manylinux2010_x86_64.whl", hash = "sha256:40527857252b61eacd1d9af500c3337ba8deb8fc298940291486c465c8b46ec0"},
    {file = "PyYAML-6.0-cp39-cp39-win32.whl", hash = "sha256:b5b9eccad747aabaaffbc6064800670f0c297e52c12754eb1d976c57e4f74dcb"},
    {file = "PyYAML-6.0-cp39-cp39-win_amd64.whl", hash = "sha256:b3d267842bf12586ba6c734f89d1f5b871df0273157918b0ccefa29deb05c21c"},
    {file = "PyYAML-6.0.tar.gz", hash = "sha256:68fb519c14306fec9720a2a5b45bc9f0c8d1b9c72adf45c37baedfcd949c35a2"},
]
pyzmq = [
    {file = "pyzmq-23.1.0-cp310-cp310-macosx_10_15_universal2.whl", hash = "sha256:6d346e551fa64b89d57a4ac74b9bc66703413f02f50093e089e861999ec5cccc"},
    {file = "pyzmq-23.1.0-cp310-cp310-macosx_10_9_x86_64.whl", hash = "sha256:9c7fb691fb07ec7ab99fd173bb0e7e0248d31bf83d484a87b917a342f63812c9"},
    {file = "pyzmq-23.1.0-cp310-cp310-manylinux_2_12_i686.manylinux2010_i686.whl", hash = "sha256:cd82cca9c489e441574804dbda2dd8e114cf3be7935b03de11dade2c9478aea6"},
    {file = "pyzmq-23.1.0-cp310-cp310-manylinux_2_12_x86_64.manylinux2010_x86_64.whl", hash = "sha256:28f9164fb2658b7b414fa0894c75b1a9c61375774cdc1bdb7298beb042a2cd87"},
    {file = "pyzmq-23.1.0-cp310-cp310-manylinux_2_17_aarch64.manylinux2014_aarch64.whl", hash = "sha256:53b2c1326c2e484d450932d2be739f064b7cb572faabec38386098a28516a529"},
    {file = "pyzmq-23.1.0-cp310-cp310-manylinux_2_17_i686.manylinux2014_i686.whl", hash = "sha256:425ba851a6f9892bde1da2024d82e2fe6796bd77e3391fb96665c50fe9d4c6a5"},
    {file = "pyzmq-23.1.0-cp310-cp310-manylinux_2_17_x86_64.manylinux2014_x86_64.whl", hash = "sha256:38f778a74e3889392e949326cfd0e9b2eb37dcbb2980d98fad2c51703d523db2"},
    {file = "pyzmq-23.1.0-cp310-cp310-musllinux_1_1_i686.whl", hash = "sha256:ddf4ad1d651e6c9234945061e1a31fe27a4be0dea21c498b87b186fadf8f5919"},
    {file = "pyzmq-23.1.0-cp310-cp310-musllinux_1_1_x86_64.whl", hash = "sha256:2b08774057ae7ce8a2eb4e7d54db05358234440706ce43a85814500c5d7bd22e"},
    {file = "pyzmq-23.1.0-cp310-cp310-win32.whl", hash = "sha256:67ec63ae3c9c1fa2e077fcb42e77035e2121a04f987464bdf9945a28535d30ad"},
    {file = "pyzmq-23.1.0-cp310-cp310-win_amd64.whl", hash = "sha256:f4c7d370badc60ac94a554bc571a46d03e39d8aacfba8006b334512e184aed59"},
    {file = "pyzmq-23.1.0-cp36-cp36m-macosx_10_9_x86_64.whl", hash = "sha256:f6c9d30888503f2f5f87d6d41f016301352dd98da4a861bd10663c3a2d99d3b5"},
    {file = "pyzmq-23.1.0-cp36-cp36m-manylinux_2_17_aarch64.manylinux2014_aarch64.whl", hash = "sha256:16b832adb5d8716f46051da5533c480250bf126984ce86804db6137a3a7f931b"},
    {file = "pyzmq-23.1.0-cp36-cp36m-manylinux_2_5_i686.manylinux1_i686.whl", hash = "sha256:da72a384a1d7e87490ca71182f3ab469ed21d847adc16b70c34faac5a3b12801"},
    {file = "pyzmq-23.1.0-cp36-cp36m-manylinux_2_5_x86_64.manylinux1_x86_64.whl", hash = "sha256:6ab4b6108e69f63c917cd7ef7217c5727955b1ac90600e44a13ed5312019a014"},
    {file = "pyzmq-23.1.0-cp36-cp36m-musllinux_1_1_i686.whl", hash = "sha256:7626e8384275a7dea6f3d1f749fb5e00299042e9c895fc3dbe24cb154909c242"},
    {file = "pyzmq-23.1.0-cp36-cp36m-musllinux_1_1_x86_64.whl", hash = "sha256:cbc1184349ca6e5112898aa7fc3efa1b1bbae24ab1edc774cfd09cbfd3b091d7"},
    {file = "pyzmq-23.1.0-cp36-cp36m-win32.whl", hash = "sha256:d977df6f7c4109ed1d96ffb6795f6af77114be606ae4556efbfc9cac725db65d"},
    {file = "pyzmq-23.1.0-cp36-cp36m-win_amd64.whl", hash = "sha256:2951c29b8649f3672af9dca8ff61d86310d3664d9629788b1c66422fb13b1239"},
    {file = "pyzmq-23.1.0-cp37-cp37m-macosx_10_9_x86_64.whl", hash = "sha256:bd2a13a0f8367e50347cbac87ae230ae1953935443240238f956bf10668bead6"},
    {file = "pyzmq-23.1.0-cp37-cp37m-manylinux_2_17_aarch64.manylinux2014_aarch64.whl", hash = "sha256:6bd7f18bd4cf51ea8d7e54825902cf36f9d2f35cc51ef618373988d5398b8dd0"},
    {file = "pyzmq-23.1.0-cp37-cp37m-manylinux_2_5_i686.manylinux1_i686.whl", hash = "sha256:fab8a7877275060f7b303e1f91c218069a2814a616b6a5ee2d8a3737deb15915"},
    {file = "pyzmq-23.1.0-cp37-cp37m-manylinux_2_5_x86_64.manylinux1_x86_64.whl", hash = "sha256:894be7d17228e7328cc188096c0162697211ec91761f6812fff12790cbe11c66"},
    {file = "pyzmq-23.1.0-cp37-cp37m-musllinux_1_1_i686.whl", hash = "sha256:bba54f97578943f48f621b4a7afb8eb022370da26a88b88ccc9fee9f3ef7ce45"},
    {file = "pyzmq-23.1.0-cp37-cp37m-musllinux_1_1_x86_64.whl", hash = "sha256:eb0ae5dfda83bbce660179d7b41c1c38fd833a54d2e6d9b258c644f3b75ef94d"},
    {file = "pyzmq-23.1.0-cp37-cp37m-win32.whl", hash = "sha256:523ba7fd4d8fe75ad09c1e574a648892b75a97d0cfc8005727681053ac19555b"},
    {file = "pyzmq-23.1.0-cp37-cp37m-win_amd64.whl", hash = "sha256:6cd53e861bccc0bdc4620f68fb4a91d5bcfe9f4213cf8e200fa498044d33a6dc"},
    {file = "pyzmq-23.1.0-cp38-cp38-macosx_10_9_x86_64.whl", hash = "sha256:81623c67cb71b93b5f7e06c9107f3781738ae86866db830c950223d87af2a235"},
    {file = "pyzmq-23.1.0-cp38-cp38-manylinux_2_12_i686.manylinux2010_i686.whl", hash = "sha256:83f1c76068faf62c32a36dd62dc4db642c2027bbbd960f8f6345b59e9d4dc472"},
    {file = "pyzmq-23.1.0-cp38-cp38-manylinux_2_12_x86_64.manylinux2010_x86_64.whl", hash = "sha256:312e56799410c34797417a4060a8bd37d4db1f06d1ec0c54f7c8fd81e0d90376"},
    {file = "pyzmq-23.1.0-cp38-cp38-manylinux_2_17_aarch64.manylinux2014_aarch64.whl", hash = "sha256:6ff8708fabc9f9bc2949f457d39b4088c9656c4c9ac15fbbbbaafce8f6d07833"},
    {file = "pyzmq-23.1.0-cp38-cp38-musllinux_1_1_i686.whl", hash = "sha256:8c3abf7eab5b76ae162c4fbb16d514a947fc57fd995b64e5ea8ef8ba3b888a69"},
    {file = "pyzmq-23.1.0-cp38-cp38-musllinux_1_1_x86_64.whl", hash = "sha256:4fbcd657cda75574fd1315a4c44bd322bc2e219039fb09f146bbe6f8aef039e9"},
    {file = "pyzmq-23.1.0-cp38-cp38-win32.whl", hash = "sha256:540d7146c3cdc9bbffab039ea067f494eba24d1abe5bd33eb9f963c01e3305d4"},
    {file = "pyzmq-23.1.0-cp38-cp38-win_amd64.whl", hash = "sha256:8679bb1dd723ecbea03b1f96c98972815775fd8ec756c440a14f289c436c472e"},
    {file = "pyzmq-23.1.0-cp39-cp39-macosx_10_15_universal2.whl", hash = "sha256:cfee22e072a382b92ee0709dbb8203dabd52d54258051e770d9d2a81b162530b"},
    {file = "pyzmq-23.1.0-cp39-cp39-macosx_10_9_x86_64.whl", hash = "sha256:68e22c5d3be451e87d47f956b397a7823bfbde2176341bc902fba30f96831d7e"},
    {file = "pyzmq-23.1.0-cp39-cp39-manylinux_2_12_i686.manylinux2010_i686.whl", hash = "sha256:97d6c676dc97d593625d9fc48154f2ffeabb619a1e6fe8d2a5b53f97e3e9bdee"},
    {file = "pyzmq-23.1.0-cp39-cp39-manylinux_2_12_x86_64.manylinux2010_x86_64.whl", hash = "sha256:b3bc3cf200aab74f3d758586ac50295214eda496ac6a6636e0c881c5958d9123"},
    {file = "pyzmq-23.1.0-cp39-cp39-manylinux_2_17_aarch64.manylinux2014_aarch64.whl", hash = "sha256:48bbc2db041ab28eeee4a3e8ada0ed336640946dd5a8e53dbd3805f9dbdcf0dc"},
    {file = "pyzmq-23.1.0-cp39-cp39-musllinux_1_1_i686.whl", hash = "sha256:67a049bcf967a39993858beed873ed3405536019820922d4efacfe35ab3da51a"},
    {file = "pyzmq-23.1.0-cp39-cp39-musllinux_1_1_x86_64.whl", hash = "sha256:3955dd5bbbe02f454655296ee36a66c334c7102a29b8458223d168c0380edfd5"},
    {file = "pyzmq-23.1.0-cp39-cp39-win32.whl", hash = "sha256:8a0f240bf43c29be1bd82d77e602a61c798e9de02e5f8bb7bb414cb814f43236"},
    {file = "pyzmq-23.1.0-cp39-cp39-win_amd64.whl", hash = "sha256:7e7346b2b33dcd4a2171dd8a9870ae283eec8f6231dcbcf237a0f41e74751a50"},
    {file = "pyzmq-23.1.0-pp37-pypy37_pp73-macosx_10_9_x86_64.whl", hash = "sha256:99dd85f0ca1db8d17a01a25c2bbb7784d25a2d39497c6beddbe96bff74194e04"},
    {file = "pyzmq-23.1.0-pp37-pypy37_pp73-manylinux_2_12_i686.manylinux2010_i686.whl", hash = "sha256:563d4281c4dbdf647d93114420151d33f895afc4c46b7115a67a0aa5347e6624"},
    {file = "pyzmq-23.1.0-pp37-pypy37_pp73-manylinux_2_12_x86_64.manylinux2010_x86_64.whl", hash = "sha256:154de02b15422af28b53d29a02de72121ba503634955017255573fc1f995143d"},
    {file = "pyzmq-23.1.0-pp37-pypy37_pp73-win_amd64.whl", hash = "sha256:8757c62f7960cd26122f7aaaf86eda1e016fa85734c3777b8054dd334d7dea4d"},
    {file = "pyzmq-23.1.0-pp38-pypy38_pp73-macosx_10_9_x86_64.whl", hash = "sha256:f6c378b435a26fda8996579c0e324b108d2ca0d01b4661503a75634e5155559f"},
    {file = "pyzmq-23.1.0-pp38-pypy38_pp73-manylinux_2_12_i686.manylinux2010_i686.whl", hash = "sha256:2e2ac40f7a91c740ec68d6db07ae19ea9259c959333c68bee56ab2c799a67d66"},
    {file = "pyzmq-23.1.0-pp38-pypy38_pp73-manylinux_2_12_x86_64.manylinux2010_x86_64.whl", hash = "sha256:ce8ba5ed8b0a7a203922d61cff45ee6001a41a9359f04f00d055a4e988755569"},
    {file = "pyzmq-23.1.0-pp38-pypy38_pp73-win_amd64.whl", hash = "sha256:93332c6972e4c91522c4810e907f3aea067424338071161b39cacded022559df"},
    {file = "pyzmq-23.1.0-pp39-pypy39_pp73-macosx_10_9_x86_64.whl", hash = "sha256:fc32e7d7f98cac3d8d5153ed2cb583158ae3d446a6efb8e28ccb1c54a09f4169"},
    {file = "pyzmq-23.1.0-pp39-pypy39_pp73-manylinux_2_17_i686.manylinux2014_i686.whl", hash = "sha256:86fb683cb9a9c0bb7476988b7957393ecdd22777d87d804442c66e62c99197f9"},
    {file = "pyzmq-23.1.0-pp39-pypy39_pp73-manylinux_2_17_x86_64.manylinux2014_x86_64.whl", hash = "sha256:057176dd3f5ccf5aad4abd662d76b6a39bbf799baaf2f39cd4fdaf2eab326e43"},
    {file = "pyzmq-23.1.0-pp39-pypy39_pp73-win_amd64.whl", hash = "sha256:05ec90a8da618f2398f9d1aa20b18a9ef332992c6ac23e8c866099faad6ef0d6"},
    {file = "pyzmq-23.1.0.tar.gz", hash = "sha256:1df26aa854bdd3a8341bf199064dd6aa6e240f2eaa3c9fa8d217e5d8b868c73e"},
]
rasterio = [
    {file = "rasterio-1.3.0-cp310-cp310-macosx_10_10_x86_64.whl", hash = "sha256:94ffd1bab9e1516fdd26f53b3b8d9fd6ed1055b2edf1e92d9e86e20a211b0a3d"},
    {file = "rasterio-1.3.0-cp310-cp310-manylinux_2_17_x86_64.manylinux2014_x86_64.whl", hash = "sha256:021e24e2342aa8fed014934f2cde4b88360991a2f9cf4c0dab08f5f86fd46d5f"},
    {file = "rasterio-1.3.0-cp310-cp310-win_amd64.whl", hash = "sha256:ddba9bc0f588a6b8360d7479b3af76a0c4915664a45c9f82483b68d4e0ecda87"},
    {file = "rasterio-1.3.0-cp38-cp38-macosx_10_10_x86_64.whl", hash = "sha256:1703db0a2fa5e204150f1f8c158eac33fbd25e05ff65100922c3101c056baf9b"},
    {file = "rasterio-1.3.0-cp38-cp38-manylinux_2_17_x86_64.manylinux2014_x86_64.whl", hash = "sha256:823447cfb2eb5d418e70371f2ae06a4b07b3f23cef44d75344b6ba2b1f8ed0a8"},
    {file = "rasterio-1.3.0-cp38-cp38-win_amd64.whl", hash = "sha256:87db17990e6917d2154c72a3539af390a5382f3917890b73847df415c7b9022b"},
    {file = "rasterio-1.3.0-cp39-cp39-macosx_10_10_x86_64.whl", hash = "sha256:f9d6ff8499b9c1297758dc7c88d36f1f76ffc99113e3c346ab5da6d6f4f57613"},
    {file = "rasterio-1.3.0-cp39-cp39-manylinux_2_17_x86_64.manylinux2014_x86_64.whl", hash = "sha256:82cf55e76a69296e41c06acaf5853ea5625b852c6ed0e9fe05867b3fbc29dd73"},
    {file = "rasterio-1.3.0-cp39-cp39-win_amd64.whl", hash = "sha256:cc2185352c677b419ca6de613985166aad0a68a91402045928f36d00e9aa6874"},
    {file = "rasterio-1.3.0.tar.gz", hash = "sha256:90171035e5b201cdb85a9abd60181426366040d4ca44706958db982a030f8dc4"},
]
requests = [
    {file = "requests-2.27.1-py2.py3-none-any.whl", hash = "sha256:f22fa1e554c9ddfd16e6e41ac79759e17be9e492b3587efa038054674760e72d"},
    {file = "requests-2.27.1.tar.gz", hash = "sha256:68d7c56fd5a8999887728ef304a6d12edc7be74f1cfa47714fc8b414525c9a61"},
]
requests-oauthlib = [
    {file = "requests-oauthlib-1.3.1.tar.gz", hash = "sha256:75beac4a47881eeb94d5ea5d6ad31ef88856affe2332b9aafb52c6452ccf0d7a"},
    {file = "requests_oauthlib-1.3.1-py2.py3-none-any.whl", hash = "sha256:2577c501a2fb8d05a304c09d090d6e47c306fef15809d102b327cf8364bddab5"},
]
retrying = [
    {file = "retrying-1.3.3.tar.gz", hash = "sha256:08c039560a6da2fe4f2c426d0766e284d3b736e355f8dd24b37367b0bb41973b"},
]
rioxarray = [
    {file = "rioxarray-0.11.1.tar.gz", hash = "sha256:9932db0498d13bd1a2643b0eaa657d3d1558118396af0dd1ea86dae6f91e0ff4"},
]
scipy = [
    {file = "scipy-1.9.2-cp310-cp310-macosx_10_9_x86_64.whl", hash = "sha256:ee4ceed204f269da19f67f0115a85d3a2cd8547185037ad99a4025f9c61d02e9"},
    {file = "scipy-1.9.2-cp310-cp310-macosx_12_0_arm64.whl", hash = "sha256:17be1a7c68ec4c49d8cd4eb1655d55d14a54ab63012296bdd5921c92dc485acd"},
    {file = "scipy-1.9.2-cp310-cp310-manylinux_2_17_aarch64.manylinux2014_aarch64.whl", hash = "sha256:a72297eb9702576bd8f626bb488fd32bb35349d3120fc4a5e733db137f06c9a6"},
    {file = "scipy-1.9.2-cp310-cp310-manylinux_2_17_x86_64.manylinux2014_x86_64.whl", hash = "sha256:aa270cc6080c987929335c4cb94e8054fee9a6058cecff22276fa5dbab9856fc"},
    {file = "scipy-1.9.2-cp310-cp310-win_amd64.whl", hash = "sha256:22380e076a162e81b659d53d75b02e9c75ad14ea2d53d9c645a12543414e2150"},
    {file = "scipy-1.9.2-cp311-cp311-macosx_10_9_x86_64.whl", hash = "sha256:bbed414fc25d64bd6d1613dc0286fbf91902219b8be63ad254525162235b67e9"},
    {file = "scipy-1.9.2-cp311-cp311-macosx_12_0_arm64.whl", hash = "sha256:885b7ac56d7460544b2ef89ab9feafa30f4264c9825d975ef690608d07e6cc55"},
    {file = "scipy-1.9.2-cp311-cp311-manylinux_2_17_aarch64.manylinux2014_aarch64.whl", hash = "sha256:5994a8232cc6510a8e85899661df2d11198bf362f0ffe6fbd5c0aca17ab46ce3"},
    {file = "scipy-1.9.2-cp311-cp311-manylinux_2_17_x86_64.manylinux2014_x86_64.whl", hash = "sha256:0e9c83dccac06f3b9aa02df69577f239758d5d0d0c069673fb0b47ecb971983d"},
    {file = "scipy-1.9.2-cp311-cp311-win_amd64.whl", hash = "sha256:92c5e627a0635ca02e6494bbbdb74f98d93ac8730416209d61de3b70c8a821be"},
    {file = "scipy-1.9.2-cp38-cp38-macosx_10_9_x86_64.whl", hash = "sha256:b6194da32e0ce9200b2eda4eb4edb89c5cb8b83d6deaf7c35f8ad3d5d7627d5c"},
    {file = "scipy-1.9.2-cp38-cp38-macosx_12_0_arm64.whl", hash = "sha256:148cb6f53d9d10dafde848e9aeb1226bf2809d16dc3221b2fa568130b6f2e586"},
    {file = "scipy-1.9.2-cp38-cp38-manylinux_2_17_aarch64.manylinux2014_aarch64.whl", hash = "sha256:658fd31c6ad4eb9fa3fd460fcac779f70a6bc7480288a211b7658a25891cf01d"},
    {file = "scipy-1.9.2-cp38-cp38-manylinux_2_17_x86_64.manylinux2014_x86_64.whl", hash = "sha256:4012dbe540732311b8f4388b7e1482eb43a7cc0435bbf2b9916b3d6c38fb8d01"},
    {file = "scipy-1.9.2-cp38-cp38-win_amd64.whl", hash = "sha256:d6cb1f92ded3fc48f7dbe94d20d7b9887e13b874e79043907de541c841563b4c"},
    {file = "scipy-1.9.2-cp39-cp39-macosx_10_9_x86_64.whl", hash = "sha256:1e3b23a82867018cd26255dc951789a7c567921622073e1113755866f1eae928"},
    {file = "scipy-1.9.2-cp39-cp39-macosx_12_0_arm64.whl", hash = "sha256:82e8bfb352aa9dce9a0ffe81f4c369a2c87c85533519441686f59f21d8c09697"},
    {file = "scipy-1.9.2-cp39-cp39-manylinux_2_17_aarch64.manylinux2014_aarch64.whl", hash = "sha256:61b95283529712101bfb7c87faf94cb86ed9e64de079509edfe107e5cfa55733"},
    {file = "scipy-1.9.2-cp39-cp39-manylinux_2_17_x86_64.manylinux2014_x86_64.whl", hash = "sha256:8c8c29703202c39d699b0d6b164bde5501c212005f20abf46ae322b9307c8a41"},
    {file = "scipy-1.9.2-cp39-cp39-win_amd64.whl", hash = "sha256:7b2608b3141c257d01ae772e23b3de9e04d27344e6b68a890883795229cb7191"},
    {file = "scipy-1.9.2.tar.gz", hash = "sha256:99e7720caefb8bca6ebf05c7d96078ed202881f61e0c68bd9e0f3e8097d6f794"},
]
send2trash = [
    {file = "Send2Trash-1.8.0-py3-none-any.whl", hash = "sha256:f20eaadfdb517eaca5ce077640cb261c7d2698385a6a0f072a4a5447fd49fa08"},
    {file = "Send2Trash-1.8.0.tar.gz", hash = "sha256:d2c24762fd3759860a0aff155e45871447ea58d2be6bdd39b5c8f966a0c99c2d"},
]
setuptools = [
    {file = "setuptools-65.5.1-py3-none-any.whl", hash = "sha256:d0b9a8433464d5800cbe05094acf5c6d52a91bfac9b52bcfc4d41382be5d5d31"},
    {file = "setuptools-65.5.1.tar.gz", hash = "sha256:e197a19aa8ec9722928f2206f8de752def0e4c9fc6953527360d1c36d94ddb2f"},
]
setuptools-scm = [
    {file = "setuptools_scm-6.4.2-py3-none-any.whl", hash = "sha256:acea13255093849de7ccb11af9e1fb8bde7067783450cee9ef7a93139bddf6d4"},
    {file = "setuptools_scm-6.4.2.tar.gz", hash = "sha256:6833ac65c6ed9711a4d5d2266f8024cfa07c533a0e55f4c12f6eff280a5a9e30"},
]
shapely = [
    {file = "Shapely-1.8.2-cp310-cp310-macosx_10_9_universal2.whl", hash = "sha256:7c9e3400b716c51ba43eea1678c28272580114e009b6c78cdd00c44df3e325fa"},
    {file = "Shapely-1.8.2-cp310-cp310-macosx_10_9_x86_64.whl", hash = "sha256:ce0b5c5f7acbccf98b3460eecaa40e9b18272b2a734f74fcddf1d7696e047e95"},
    {file = "Shapely-1.8.2-cp310-cp310-macosx_11_0_arm64.whl", hash = "sha256:3a40bf497b57a6625b83996aed10ce2233bca0e5471b8af771b186d681433ac5"},
    {file = "Shapely-1.8.2-cp310-cp310-manylinux_2_12_x86_64.manylinux2010_x86_64.whl", hash = "sha256:6bdc7728f1e5df430d8c588661f79f1eed4a2728c8b689e12707cfec217f68f8"},
    {file = "Shapely-1.8.2-cp310-cp310-manylinux_2_17_aarch64.manylinux2014_aarch64.whl", hash = "sha256:a60861b5ca2c488ebcdc706eca94d325c26d1567921c74acc83df5e6913590c7"},
    {file = "Shapely-1.8.2-cp310-cp310-win32.whl", hash = "sha256:840be3f27a1152851c54b968f2e12d718c9f13b7acd51c482e58a70f60f29e31"},
    {file = "Shapely-1.8.2-cp310-cp310-win_amd64.whl", hash = "sha256:c60f3758212ec480675b820b13035dda8af8f7cc560d2cc67999b2717fb8faef"},
    {file = "Shapely-1.8.2-cp36-cp36m-macosx_10_9_x86_64.whl", hash = "sha256:56413f7d32c70b63f239eb0865b24c0c61029e38757de456cc4ab3c416559a0b"},
    {file = "Shapely-1.8.2-cp36-cp36m-manylinux_2_12_i686.manylinux2010_i686.whl", hash = "sha256:256bdf8080bb7bb504d47b2c76919ecebab9708cc1b26266b3ec32b42448f642"},
    {file = "Shapely-1.8.2-cp36-cp36m-manylinux_2_12_x86_64.manylinux2010_x86_64.whl", hash = "sha256:c0a0d7752b145343838bd36ed09382d85f5befe426832d7384c5b051c147acbd"},
    {file = "Shapely-1.8.2-cp36-cp36m-win32.whl", hash = "sha256:62056e64b12b6d483d79f8e34bf058d2fe734d51c9227c1713705399434eff3b"},
    {file = "Shapely-1.8.2-cp36-cp36m-win_amd64.whl", hash = "sha256:8e3ed52a081da58eb4a885c157c594876633dbd4eb283f13ba5bf39c82322d76"},
    {file = "Shapely-1.8.2-cp37-cp37m-macosx_10_9_x86_64.whl", hash = "sha256:7c8eda45085ccdd7f9805ea4a93fdd5eb0b6039a61d5f0cefb960487e6dc17a1"},
    {file = "Shapely-1.8.2-cp37-cp37m-manylinux_2_12_i686.manylinux2010_i686.whl", hash = "sha256:beee3949ddf381735049cfa6532fb234d5d20a5be910c4f2fb7c7295fd7960e3"},
    {file = "Shapely-1.8.2-cp37-cp37m-manylinux_2_12_x86_64.manylinux2010_x86_64.whl", hash = "sha256:e07b0bd2a0e61a8afd4d1c1bd23f3550b711f01274ffb53de99358fd781eefd8"},
    {file = "Shapely-1.8.2-cp37-cp37m-win32.whl", hash = "sha256:78966332a89813b237de357a03f612fd451a871fe6e26c12b6b71645fe8eee39"},
    {file = "Shapely-1.8.2-cp37-cp37m-win_amd64.whl", hash = "sha256:8fe641f1f61b3d43dd61b5a85d2ef023e6e19bf8f204a5160a1cb1ec645cbc09"},
    {file = "Shapely-1.8.2-cp38-cp38-macosx_10_9_universal2.whl", hash = "sha256:cec89a5617c0137f4678282e983c3d63bf838fb00cdf318cc555b4d8409f7130"},
    {file = "Shapely-1.8.2-cp38-cp38-macosx_10_9_x86_64.whl", hash = "sha256:68c8e18dc9dc8a198c3addc8c9596f64137101f566f04b96ecfca0b214cb8b12"},
    {file = "Shapely-1.8.2-cp38-cp38-macosx_11_0_arm64.whl", hash = "sha256:f12695662c3ad1e6031b3de98f191963d0f09de6d1a4988acd907405644032ba"},
    {file = "Shapely-1.8.2-cp38-cp38-manylinux_2_12_i686.manylinux2010_i686.whl", hash = "sha256:15a856fbb588ad5d042784e00918c662902776452008c771ecba2ff615cd197a"},
    {file = "Shapely-1.8.2-cp38-cp38-manylinux_2_12_x86_64.manylinux2010_x86_64.whl", hash = "sha256:d74de394684d66e25e780b0359fda85be7766af85940fa2dfad728b1a815c71f"},
    {file = "Shapely-1.8.2-cp38-cp38-manylinux_2_17_aarch64.manylinux2014_aarch64.whl", hash = "sha256:d3f3fac625690f01f35af665649e993f15f924e740b5c0ac0376900655815521"},
    {file = "Shapely-1.8.2-cp38-cp38-win32.whl", hash = "sha256:1d95842cc6bbbeab673061b63e70b07be9a375c15a60f4098f8fbd29f43af1b4"},
    {file = "Shapely-1.8.2-cp38-cp38-win_amd64.whl", hash = "sha256:a58e1f362f2091743e5e13212f5d5d16251a4bb63dd0ed587c652d3be9620d3a"},
    {file = "Shapely-1.8.2-cp39-cp39-macosx_10_9_universal2.whl", hash = "sha256:5254240eefc44139ab0d128faf671635d8bdd9c23955ee063d4d6b8f20073ae0"},
    {file = "Shapely-1.8.2-cp39-cp39-macosx_10_9_x86_64.whl", hash = "sha256:75042e8039c79dd01f102bb288beace9dc2f49fc44a2dea875f9b697aa8cd30d"},
    {file = "Shapely-1.8.2-cp39-cp39-macosx_11_0_arm64.whl", hash = "sha256:0c0fd457ce477b1dced507a72f1e2084c9191bfcb8a1e09886990ebd02acf024"},
    {file = "Shapely-1.8.2-cp39-cp39-manylinux_2_12_i686.manylinux2010_i686.whl", hash = "sha256:6fcb28836ae93809de1dde73c03c9c24bab0ba2b2bf419ddb2aeb72c96d110e9"},
    {file = "Shapely-1.8.2-cp39-cp39-manylinux_2_12_x86_64.manylinux2010_x86_64.whl", hash = "sha256:44d2832c1b706bf43101fda92831a083467cc4b4923a7ed17319ab599c1025d8"},
    {file = "Shapely-1.8.2-cp39-cp39-manylinux_2_17_aarch64.manylinux2014_aarch64.whl", hash = "sha256:137f1369630408024a62ff79a437a5657e6c5b76b9cd352dde704b425acdb298"},
    {file = "Shapely-1.8.2-cp39-cp39-win32.whl", hash = "sha256:2e02da2e988e74d61f15c720f9f613fab51942aae2dfeacdcb78eadece00e1f3"},
    {file = "Shapely-1.8.2-cp39-cp39-win_amd64.whl", hash = "sha256:3423299254deec075e79fb7dc7909d702104e4167149de7f45510c3a6342eeea"},
    {file = "Shapely-1.8.2.tar.gz", hash = "sha256:572af9d5006fd5e3213e37ee548912b0341fb26724d6dc8a4e3950c10197ebb6"},
]
six = [
    {file = "six-1.16.0-py2.py3-none-any.whl", hash = "sha256:8abb2f1d86890a2dfb989f9a77cfcfd3e47c2a354b01111771326f8aa26e0254"},
    {file = "six-1.16.0.tar.gz", hash = "sha256:1e61c37477a1626458e36f7b1d82aa5c9b094fa4802892072e49de9c60c4c926"},
]
smmap = [
    {file = "smmap-5.0.0-py3-none-any.whl", hash = "sha256:2aba19d6a040e78d8b09de5c57e96207b09ed71d8e55ce0959eeee6c8e190d94"},
    {file = "smmap-5.0.0.tar.gz", hash = "sha256:c840e62059cd3be204b0c9c9f74be2c09d5648eddd4580d9314c3ecde0b30936"},
]
sniffio = [
    {file = "sniffio-1.2.0-py3-none-any.whl", hash = "sha256:471b71698eac1c2112a40ce2752bb2f4a4814c22a54a3eed3676bc0f5ca9f663"},
    {file = "sniffio-1.2.0.tar.gz", hash = "sha256:c4666eecec1d3f50960c6bdf61ab7bc350648da6c126e3cf6898d8cd4ddcd3de"},
]
snowballstemmer = [
    {file = "snowballstemmer-2.2.0-py2.py3-none-any.whl", hash = "sha256:c8e1716e83cc398ae16824e5572ae04e0d9fc2c6b985fb0f900f5f0c96ecba1a"},
    {file = "snowballstemmer-2.2.0.tar.gz", hash = "sha256:09b16deb8547d3412ad7b590689584cd0fe25ec8db3be37788be3810cbf19cb1"},
]
snuggs = [
    {file = "snuggs-1.4.7-py3-none-any.whl", hash = "sha256:988dde5d4db88e9d71c99457404773dabcc7a1c45971bfbe81900999942d9f07"},
    {file = "snuggs-1.4.7.tar.gz", hash = "sha256:501cf113fe3892e14e2fee76da5cd0606b7e149c411c271898e6259ebde2617b"},
]
sortedcontainers = [
    {file = "sortedcontainers-2.4.0-py2.py3-none-any.whl", hash = "sha256:a163dcaede0f1c021485e957a39245190e74249897e2ae4b2aa38595db237ee0"},
    {file = "sortedcontainers-2.4.0.tar.gz", hash = "sha256:25caa5a06cc30b6b83d11423433f65d1f9d76c4c6a0c90e3379eaa43b9bfdb88"},
]
soupsieve = [
    {file = "soupsieve-2.3.2.post1-py3-none-any.whl", hash = "sha256:3b2503d3c7084a42b1ebd08116e5f81aadfaea95863628c80a3b774a11b7c759"},
    {file = "soupsieve-2.3.2.post1.tar.gz", hash = "sha256:fc53893b3da2c33de295667a0e19f078c14bf86544af307354de5fcf12a3f30d"},
]
spatialpandas = [
    {file = "spatialpandas-0.4.4-py2.py3-none-any.whl", hash = "sha256:3db0ea27dbc42ba0db37cec7c29fa6470e3323f6253bf64faffe79c4574a0bbf"},
    {file = "spatialpandas-0.4.4.tar.gz", hash = "sha256:f4d15ef794aac796e6941c591095dbbe5087e2cff39139618e150365b2e238f5"},
]
sphinx = [
    {file = "Sphinx-4.5.0-py3-none-any.whl", hash = "sha256:ebf612653238bcc8f4359627a9b7ce44ede6fdd75d9d30f68255c7383d3a6226"},
    {file = "Sphinx-4.5.0.tar.gz", hash = "sha256:7bf8ca9637a4ee15af412d1a1d9689fec70523a68ca9bb9127c2f3eeb344e2e6"},
]
sphinx-book-theme = [
    {file = "sphinx_book_theme-0.3.2-py3-none-any.whl", hash = "sha256:4aed92f2ed9d27e002eac5dce1daa8eca42dd9e6464811533c569ee156a6f67d"},
    {file = "sphinx_book_theme-0.3.2.tar.gz", hash = "sha256:182b5657a345f3bbb2c5b86da65db9b47e27de0ab406cda168142768645121f5"},
]
sphinx-comments = [
    {file = "sphinx-comments-0.0.3.tar.gz", hash = "sha256:00170afff27019fad08e421da1ae49c681831fb2759786f07c826e89ac94cf21"},
    {file = "sphinx_comments-0.0.3-py3-none-any.whl", hash = "sha256:1e879b4e9bfa641467f83e3441ac4629225fc57c29995177d043252530c21d00"},
]
sphinx-copybutton = [
    {file = "sphinx-copybutton-0.5.0.tar.gz", hash = "sha256:a0c059daadd03c27ba750da534a92a63e7a36a7736dcf684f26ee346199787f6"},
    {file = "sphinx_copybutton-0.5.0-py3-none-any.whl", hash = "sha256:9684dec7434bd73f0eea58dda93f9bb879d24bff2d8b187b1f2ec08dfe7b5f48"},
]
sphinx-design = [
    {file = "sphinx_design-0.1.0-py3-none-any.whl", hash = "sha256:151ab25fda162ded010f0782d1770d014073c3f3fea8e02c45178e0ae6f7e0a0"},
    {file = "sphinx_design-0.1.0.tar.gz", hash = "sha256:68edba2453a175df5b0390d481ec0e9329112064f211860426729768b3501706"},
]
sphinx-external-toc = [
    {file = "sphinx_external_toc-0.2.4-py3-none-any.whl", hash = "sha256:f7906620e74fbef50f0c3b8adf943da03000ab955ffe957ae4760d6cd5a09717"},
    {file = "sphinx_external_toc-0.2.4.tar.gz", hash = "sha256:f073c482d959a166f844ca8caadd13e24fa43153750cc120646ded37ff622018"},
]
sphinx-jupyterbook-latex = [
    {file = "sphinx_jupyterbook_latex-0.4.6-py3-none-any.whl", hash = "sha256:75b8f7654ac1eff5419f71017491ecdc50a4723e3305dd6f61b183099f46600f"},
    {file = "sphinx_jupyterbook_latex-0.4.6.tar.gz", hash = "sha256:8ff3775b11ab4798e6e8ec983601d7aea4c3b8e8b5d28ca758578ede3a791334"},
]
sphinx-multitoc-numbering = [
    {file = "sphinx-multitoc-numbering-0.1.3.tar.gz", hash = "sha256:c9607671ac511236fa5d61a7491c1031e700e8d498c9d2418e6c61d1251209ae"},
    {file = "sphinx_multitoc_numbering-0.1.3-py3-none-any.whl", hash = "sha256:33d2e707a9b2b8ad636b3d4302e658a008025106fe0474046c651144c26d8514"},
]
sphinx-thebe = [
    {file = "sphinx-thebe-0.1.2.tar.gz", hash = "sha256:756f1dd6643f5abb491f8a27b22825b04f47e05c5d214bbb2e6b5d42b621b85e"},
    {file = "sphinx_thebe-0.1.2-py3-none-any.whl", hash = "sha256:42bb15287bba3459a1faf6081d1bb7a6a426c77a6ba41ac8d3aa98e8f75baa6b"},
]
sphinx-togglebutton = [
    {file = "sphinx-togglebutton-0.3.1.tar.gz", hash = "sha256:1f13c25c27a8ff40d6fc924d324746c0adb0dedeef40730c8a8b64ff55c6c92c"},
    {file = "sphinx_togglebutton-0.3.1-py3-none-any.whl", hash = "sha256:4c7dd61a952cab848697b9633727554257960e399dcfbc9f6328ac0ae39bfb96"},
]
sphinxcontrib-applehelp = [
    {file = "sphinxcontrib-applehelp-1.0.2.tar.gz", hash = "sha256:a072735ec80e7675e3f432fcae8610ecf509c5f1869d17e2eecff44389cdbc58"},
    {file = "sphinxcontrib_applehelp-1.0.2-py2.py3-none-any.whl", hash = "sha256:806111e5e962be97c29ec4c1e7fe277bfd19e9652fb1a4392105b43e01af885a"},
]
sphinxcontrib-bibtex = [
    {file = "sphinxcontrib-bibtex-2.4.2.tar.gz", hash = "sha256:65b023ee47f35f1f03ac4d71c824e67c624c7ecac1bb26e83623271a01f9da86"},
    {file = "sphinxcontrib_bibtex-2.4.2-py3-none-any.whl", hash = "sha256:608512afde6b732148cdc9123550bd560bf48e071d1fb7bb1bab4f4437ff04f4"},
]
sphinxcontrib-devhelp = [
    {file = "sphinxcontrib-devhelp-1.0.2.tar.gz", hash = "sha256:ff7f1afa7b9642e7060379360a67e9c41e8f3121f2ce9164266f61b9f4b338e4"},
    {file = "sphinxcontrib_devhelp-1.0.2-py2.py3-none-any.whl", hash = "sha256:8165223f9a335cc1af7ffe1ed31d2871f325254c0423bc0c4c7cd1c1e4734a2e"},
]
sphinxcontrib-htmlhelp = [
    {file = "sphinxcontrib-htmlhelp-2.0.0.tar.gz", hash = "sha256:f5f8bb2d0d629f398bf47d0d69c07bc13b65f75a81ad9e2f71a63d4b7a2f6db2"},
    {file = "sphinxcontrib_htmlhelp-2.0.0-py2.py3-none-any.whl", hash = "sha256:d412243dfb797ae3ec2b59eca0e52dac12e75a241bf0e4eb861e450d06c6ed07"},
]
sphinxcontrib-jsmath = [
    {file = "sphinxcontrib-jsmath-1.0.1.tar.gz", hash = "sha256:a9925e4a4587247ed2191a22df5f6970656cb8ca2bd6284309578f2153e0c4b8"},
    {file = "sphinxcontrib_jsmath-1.0.1-py2.py3-none-any.whl", hash = "sha256:2ec2eaebfb78f3f2078e73666b1415417a116cc848b72e5172e596c871103178"},
]
sphinxcontrib-qthelp = [
    {file = "sphinxcontrib-qthelp-1.0.3.tar.gz", hash = "sha256:4c33767ee058b70dba89a6fc5c1892c0d57a54be67ddd3e7875a18d14cba5a72"},
    {file = "sphinxcontrib_qthelp-1.0.3-py2.py3-none-any.whl", hash = "sha256:bd9fc24bcb748a8d51fd4ecaade681350aa63009a347a8c14e637895444dfab6"},
]
sphinxcontrib-serializinghtml = [
    {file = "sphinxcontrib-serializinghtml-1.1.5.tar.gz", hash = "sha256:aa5f6de5dfdf809ef505c4895e51ef5c9eac17d0f287933eb49ec495280b6952"},
    {file = "sphinxcontrib_serializinghtml-1.1.5-py2.py3-none-any.whl", hash = "sha256:352a9a00ae864471d3a7ead8d7d79f5fc0b57e8b3f95e9867eb9eb28999b92fd"},
]
sqlalchemy = [
    {file = "SQLAlchemy-1.4.37-cp27-cp27m-macosx_10_14_x86_64.whl", hash = "sha256:d9050b0c4a7f5538650c74aaba5c80cd64450e41c206f43ea6d194ae6d060ff9"},
    {file = "SQLAlchemy-1.4.37-cp27-cp27m-manylinux_2_5_x86_64.manylinux1_x86_64.whl", hash = "sha256:b4c92823889cf9846b972ee6db30c0e3a92c0ddfc76c6060a6cda467aa5fb694"},
    {file = "SQLAlchemy-1.4.37-cp27-cp27m-win32.whl", hash = "sha256:b55932fd0e81b43f4aff397c8ad0b3c038f540af37930423ab8f47a20b117e4c"},
    {file = "SQLAlchemy-1.4.37-cp27-cp27m-win_amd64.whl", hash = "sha256:4a17c1a1152ca4c29d992714aa9df3054da3af1598e02134f2e7314a32ef69d8"},
    {file = "SQLAlchemy-1.4.37-cp27-cp27mu-manylinux_2_5_x86_64.manylinux1_x86_64.whl", hash = "sha256:ffe487570f47536b96eff5ef2b84034a8ba4e19aab5ab7647e677d94a119ea55"},
    {file = "SQLAlchemy-1.4.37-cp310-cp310-macosx_10_15_x86_64.whl", hash = "sha256:78363f400fbda80f866e8e91d37d36fe6313ff847ded08674e272873c1377ea5"},
    {file = "SQLAlchemy-1.4.37-cp310-cp310-manylinux_2_17_aarch64.manylinux2014_aarch64.whl", hash = "sha256:7ee34c85cbda7779d66abac392c306ec78c13f5c73a1f01b8b767916d4895d23"},
    {file = "SQLAlchemy-1.4.37-cp310-cp310-manylinux_2_5_x86_64.manylinux1_x86_64.manylinux_2_12_x86_64.manylinux2010_x86_64.whl", hash = "sha256:8b38e088659b30c2ca0af63e5d139fad1779a7925d75075a08717a21c406c0f6"},
    {file = "SQLAlchemy-1.4.37-cp310-cp310-manylinux_2_5_x86_64.manylinux1_x86_64.manylinux_2_17_x86_64.manylinux2014_x86_64.whl", hash = "sha256:6629c79967a6c92e33fad811599adf9bc5cee6e504a1027bbf9cc1b6fb2d276d"},
    {file = "SQLAlchemy-1.4.37-cp310-cp310-win32.whl", hash = "sha256:2aac2a685feb9882d09f457f4e5586c885d578af4e97a2b759e91e8c457cbce5"},
    {file = "SQLAlchemy-1.4.37-cp310-cp310-win_amd64.whl", hash = "sha256:7a44683cf97744a405103ef8fdd31199e9d7fc41b4a67e9044523b29541662b0"},
    {file = "SQLAlchemy-1.4.37-cp36-cp36m-macosx_10_14_x86_64.whl", hash = "sha256:cffc67cdd07f0e109a1fc83e333972ae423ea5ad414585b63275b66b870ea62b"},
    {file = "SQLAlchemy-1.4.37-cp36-cp36m-manylinux_2_17_aarch64.manylinux2014_aarch64.whl", hash = "sha256:17417327b87a0f703c9a20180f75e953315207d048159aff51822052f3e33e69"},
    {file = "SQLAlchemy-1.4.37-cp36-cp36m-manylinux_2_5_x86_64.manylinux1_x86_64.manylinux_2_12_x86_64.manylinux2010_x86_64.whl", hash = "sha256:aaa0e90e527066409c2ea5676282cf4afb4a40bb9dce0f56c8ec2768bff22a6e"},
    {file = "SQLAlchemy-1.4.37-cp36-cp36m-manylinux_2_5_x86_64.manylinux1_x86_64.manylinux_2_17_x86_64.manylinux2014_x86_64.whl", hash = "sha256:4c1d9fb3931e27d59166bb5c4dcc911400fee51082cfba66ceb19ac954ade068"},
    {file = "SQLAlchemy-1.4.37-cp36-cp36m-win32.whl", hash = "sha256:0e7fd52e48e933771f177c2a1a484b06ea03774fc7741651ebdf19985a34037c"},
    {file = "SQLAlchemy-1.4.37-cp36-cp36m-win_amd64.whl", hash = "sha256:eec39a17bab3f69c44c9df4e0ed87c7306f2d2bf1eca3070af644927ec4199fa"},
    {file = "SQLAlchemy-1.4.37-cp37-cp37m-macosx_10_15_x86_64.whl", hash = "sha256:caca6acf3f90893d7712ae2c6616ecfeac3581b4cc677c928a330ce6fbad4319"},
    {file = "SQLAlchemy-1.4.37-cp37-cp37m-manylinux_2_17_aarch64.manylinux2014_aarch64.whl", hash = "sha256:50c8eaf44c3fed5ba6758d375de25f163e46137c39fda3a72b9ee1d1bb327dfc"},
    {file = "SQLAlchemy-1.4.37-cp37-cp37m-manylinux_2_5_x86_64.manylinux1_x86_64.manylinux_2_12_x86_64.manylinux2010_x86_64.whl", hash = "sha256:139c50b9384e6d32a74fc4dcd0e9717f343ed38f95dbacf832c782c68e3862f3"},
    {file = "SQLAlchemy-1.4.37-cp37-cp37m-manylinux_2_5_x86_64.manylinux1_x86_64.manylinux_2_17_x86_64.manylinux2014_x86_64.whl", hash = "sha256:d4c3b009c9220ae6e33f17b45f43fb46b9a1d281d76118405af13e26376f2e11"},
    {file = "SQLAlchemy-1.4.37-cp37-cp37m-win32.whl", hash = "sha256:9785d6f962d2c925aeb06a7539ac9d16608877da6aeaaf341984b3693ae80a02"},
    {file = "SQLAlchemy-1.4.37-cp37-cp37m-win_amd64.whl", hash = "sha256:3197441772dc3b1c6419f13304402f2418a18d7fe78000aa5a026e7100836739"},
    {file = "SQLAlchemy-1.4.37-cp38-cp38-macosx_10_15_x86_64.whl", hash = "sha256:3862a069a24f354145e01a76c7c720c263d62405fe5bed038c46a7ce900f5dd6"},
    {file = "SQLAlchemy-1.4.37-cp38-cp38-manylinux_2_17_aarch64.manylinux2014_aarch64.whl", hash = "sha256:4e8706919829d455a9fa687c6bbd1b048e36fec3919a59f2d366247c2bfdbd9c"},
    {file = "SQLAlchemy-1.4.37-cp38-cp38-manylinux_2_5_x86_64.manylinux1_x86_64.manylinux_2_12_x86_64.manylinux2010_x86_64.whl", hash = "sha256:06ec11a5e6a4b6428167d3ce33b5bd455c020c867dabe3e6951fa98836e0741d"},
    {file = "SQLAlchemy-1.4.37-cp38-cp38-manylinux_2_5_x86_64.manylinux1_x86_64.manylinux_2_17_x86_64.manylinux2014_x86_64.whl", hash = "sha256:d58f2d9d1a4b1459e8956a0153a4119da80f54ee5a9ea623cd568e99459a3ef1"},
    {file = "SQLAlchemy-1.4.37-cp38-cp38-win32.whl", hash = "sha256:d6927c9e3965b194acf75c8e0fb270b4d54512db171f65faae15ef418721996e"},
    {file = "SQLAlchemy-1.4.37-cp38-cp38-win_amd64.whl", hash = "sha256:a91d0668cada27352432f15b92ac3d43e34d8f30973fa8b86f5e9fddee928f3b"},
    {file = "SQLAlchemy-1.4.37-cp39-cp39-macosx_10_15_x86_64.whl", hash = "sha256:f9940528bf9c4df9e3c3872d23078b6b2da6431c19565637c09f1b88a427a684"},
    {file = "SQLAlchemy-1.4.37-cp39-cp39-manylinux_2_17_aarch64.manylinux2014_aarch64.whl", hash = "sha256:29a742c29fea12259f1d2a9ee2eb7fe4694a85d904a4ac66d15e01177b17ad7f"},
    {file = "SQLAlchemy-1.4.37-cp39-cp39-manylinux_2_5_x86_64.manylinux1_x86_64.manylinux_2_12_x86_64.manylinux2010_x86_64.whl", hash = "sha256:7e579d6e281cc937bdb59917017ab98e618502067e04efb1d24ac168925e1d2a"},
    {file = "SQLAlchemy-1.4.37-cp39-cp39-manylinux_2_5_x86_64.manylinux1_x86_64.manylinux_2_17_x86_64.manylinux2014_x86_64.whl", hash = "sha256:a940c551cfbd2e1e646ceea2777944425f5c3edff914bc808fe734d9e66f8d71"},
    {file = "SQLAlchemy-1.4.37-cp39-cp39-win32.whl", hash = "sha256:5e4e517ce72fad35cce364a01aff165f524449e9c959f1837dc71088afa2824c"},
    {file = "SQLAlchemy-1.4.37-cp39-cp39-win_amd64.whl", hash = "sha256:c37885f83b59e248bebe2b35beabfbea398cb40960cdc6d3a76eac863d4e1938"},
    {file = "SQLAlchemy-1.4.37.tar.gz", hash = "sha256:3688f92c62db6c5df268e2264891078f17ecb91e3141b400f2e28d0f75796dea"},
]
stack-data = [
    {file = "stack_data-0.2.0-py3-none-any.whl", hash = "sha256:999762f9c3132308789affa03e9271bbbe947bf78311851f4d485d8402ed858e"},
    {file = "stack_data-0.2.0.tar.gz", hash = "sha256:45692d41bd633a9503a5195552df22b583caf16f0b27c4e58c98d88c8b648e12"},
]
stackstac = [
    {file = "stackstac-0.4.3-py3-none-any.whl", hash = "sha256:eea5aa1bb6d6575e65d48f5ae0650607408130bd3a601fbd5b1e6c2d028b77b4"},
    {file = "stackstac-0.4.3.tar.gz", hash = "sha256:2a4137f590ab005e709078da199d666d2e357811abb8ea508c1e9d3b876cd76f"},
]
tblib = [
    {file = "tblib-1.7.0-py2.py3-none-any.whl", hash = "sha256:289fa7359e580950e7d9743eab36b0691f0310fce64dee7d9c31065b8f723e23"},
    {file = "tblib-1.7.0.tar.gz", hash = "sha256:059bd77306ea7b419d4f76016aef6d7027cc8a0785579b5aad198803435f882c"},
]
terminado = [
    {file = "terminado-0.15.0-py3-none-any.whl", hash = "sha256:0d5f126fbfdb5887b25ae7d9d07b0d716b1cc0ccaacc71c1f3c14d228e065197"},
    {file = "terminado-0.15.0.tar.gz", hash = "sha256:ab4eeedccfcc1e6134bfee86106af90852c69d602884ea3a1e8ca6d4486e9bfe"},
]
tinycss2 = [
    {file = "tinycss2-1.1.1-py3-none-any.whl", hash = "sha256:fe794ceaadfe3cf3e686b22155d0da5780dd0e273471a51846d0a02bc204fec8"},
    {file = "tinycss2-1.1.1.tar.gz", hash = "sha256:b2e44dd8883c360c35dd0d1b5aad0b610e5156c2cb3b33434634e539ead9d8bf"},
]
tomli = [
    {file = "tomli-2.0.1-py3-none-any.whl", hash = "sha256:939de3e7a6161af0c887ef91b7d41a53e7c5a1ca976325f429cb46ea9bc30ecc"},
    {file = "tomli-2.0.1.tar.gz", hash = "sha256:de526c12914f0c550d15924c62d72abc48d6fe7364aa87328337a31007fe8a4f"},
]
toolz = [
    {file = "toolz-0.11.2-py3-none-any.whl", hash = "sha256:a5700ce83414c64514d82d60bcda8aabfde092d1c1a8663f9200c07fdcc6da8f"},
    {file = "toolz-0.11.2.tar.gz", hash = "sha256:6b312d5e15138552f1bda8a4e66c30e236c831b612b2bf0005f8a1df10a4bc33"},
]
torch = [
    {file = "torch-1.12.0-cp310-cp310-manylinux1_x86_64.whl", hash = "sha256:3322d33a06e440d715bb214334bd41314c94632d9a2f07d22006bf21da3a2be4"},
    {file = "torch-1.12.0-cp310-cp310-manylinux2014_aarch64.whl", hash = "sha256:2568f011dddeb5990d8698cc375d237f14568ffa8489854e3b94113b4b6b7c8b"},
    {file = "torch-1.12.0-cp310-cp310-win_amd64.whl", hash = "sha256:e3e8348edca3e3cee5a67a2b452b85c57712efe1cc3ffdb87c128b3dde54534e"},
    {file = "torch-1.12.0-cp310-none-macosx_10_9_x86_64.whl", hash = "sha256:349ea3ba0c0e789e0507876c023181f13b35307aebc2e771efd0e045b8e03e84"},
    {file = "torch-1.12.0-cp310-none-macosx_11_0_arm64.whl", hash = "sha256:13c7cca6b2ea3704d775444f02af53c5f072d145247e17b8cd7813ac57869f03"},
    {file = "torch-1.12.0-cp37-cp37m-manylinux1_x86_64.whl", hash = "sha256:60d06ee2abfa85f10582d205404d52889d69bcbb71f7e211cfc37e3957ac19ca"},
    {file = "torch-1.12.0-cp37-cp37m-manylinux2014_aarch64.whl", hash = "sha256:a1325c9c28823af497cbf443369bddac9ac59f67f1e600f8ab9b754958e55b76"},
    {file = "torch-1.12.0-cp37-cp37m-win_amd64.whl", hash = "sha256:fb47291596677570246d723ee6abbcbac07eeba89d8f83de31e3954f21f44879"},
    {file = "torch-1.12.0-cp37-none-macosx_10_9_x86_64.whl", hash = "sha256:abbdc5483359b9495dc76e3bd7911ccd2ddc57706c117f8316832e31590af871"},
    {file = "torch-1.12.0-cp37-none-macosx_11_0_arm64.whl", hash = "sha256:72207b8733523388c49d43ffcc4416d1d8cd64c40f7826332e714605ace9b1d2"},
    {file = "torch-1.12.0-cp38-cp38-manylinux1_x86_64.whl", hash = "sha256:0986685f2ec8b7c4d3593e8cfe96be85d462943f1a8f54112fc48d4d9fbbe903"},
    {file = "torch-1.12.0-cp38-cp38-manylinux2014_aarch64.whl", hash = "sha256:0399746f83b4541bcb5b219a18dbe8cade760aba1c660d2748a38c6dc338ebc7"},
    {file = "torch-1.12.0-cp38-cp38-win_amd64.whl", hash = "sha256:7ddb167827170c4e3ff6a27157414a00b9fef93dea175da04caf92a0619b7aee"},
    {file = "torch-1.12.0-cp38-none-macosx_10_9_x86_64.whl", hash = "sha256:2143d5fe192fd908b70b494349de5b1ac02854a8a902bd5f47d13d85b410e430"},
    {file = "torch-1.12.0-cp38-none-macosx_11_0_arm64.whl", hash = "sha256:44a3804e9bb189574f5d02ccc2dc6e32e26a81b3e095463b7067b786048c6072"},
    {file = "torch-1.12.0-cp39-cp39-manylinux1_x86_64.whl", hash = "sha256:844f1db41173b53fe40c44b3e04fcca23a6ce00ac328b7099f2800e611766845"},
    {file = "torch-1.12.0-cp39-cp39-manylinux2014_aarch64.whl", hash = "sha256:63341f96840a223f277e498d2737b39da30d9f57c7a1ef88857b920096317739"},
    {file = "torch-1.12.0-cp39-cp39-win_amd64.whl", hash = "sha256:201abf43a99bb4980cc827dd4b38ac28f35e4dddac7832718be3d5479cafd2c1"},
    {file = "torch-1.12.0-cp39-none-macosx_10_9_x86_64.whl", hash = "sha256:c0313438bc36448ffd209f5fb4e5f325b3af158cdf61c8829b8ddaf128c57816"},
    {file = "torch-1.12.0-cp39-none-macosx_11_0_arm64.whl", hash = "sha256:5ed69d5af232c5c3287d44cef998880dadcc9721cd020e9ae02f42e56b79c2e4"},
]
torchdata = [
    {file = "torchdata-0.4.0-cp310-cp310-macosx_10_15_universal2.whl", hash = "sha256:2b0dfe63582a6e1791552437eb03a84558995c7559c30a89cb297c39d255c052"},
    {file = "torchdata-0.4.0-cp310-cp310-manylinux2014_x86_64.whl", hash = "sha256:eb30581d9ff4eadd3f9b830c29fccc32a9e1b1ed732776915972fb48cdfb5471"},
    {file = "torchdata-0.4.0-cp310-cp310-win_amd64.whl", hash = "sha256:bb191bd6bf1d7c1fe54d31cc54bb26d5e3fc36a4df50b3a8ca10298cd95d7524"},
    {file = "torchdata-0.4.0-cp37-cp37m-macosx_10_15_x86_64.whl", hash = "sha256:a430e57172265562d078924f5e7845cdae413085323ff88a69555b298eea22ef"},
    {file = "torchdata-0.4.0-cp37-cp37m-manylinux2014_x86_64.whl", hash = "sha256:0bbac42648cd95083ad168d0fda72a2ca548aae83ce895c37e2cbc33c3418f37"},
    {file = "torchdata-0.4.0-cp37-cp37m-win_amd64.whl", hash = "sha256:509ce197f8a7de04f170366aaf888e878b0535d53e3434ed885d1a7c3e900f7f"},
    {file = "torchdata-0.4.0-cp38-cp38-macosx_10_15_x86_64.whl", hash = "sha256:fbac1cc4ff8e2a7b258ab82a530ebbb78460b877aad4ab601738f4908e9cf689"},
    {file = "torchdata-0.4.0-cp38-cp38-manylinux2014_x86_64.whl", hash = "sha256:5cd07b3d6a28a5ed0403fd099794b6691e128ba2abae6f613eb52c3ba64795ff"},
    {file = "torchdata-0.4.0-cp38-cp38-win_amd64.whl", hash = "sha256:e709cb5d0b7185f2930099f37147310589c941995297027308c56a536a995089"},
    {file = "torchdata-0.4.0-cp39-cp39-macosx_10_15_x86_64.whl", hash = "sha256:45a44a264015abb9b1620d0517f3766c2cff0525a41e516ce9613faeb9b8e7ea"},
    {file = "torchdata-0.4.0-cp39-cp39-manylinux2014_x86_64.whl", hash = "sha256:4e9f545502a38ed78c9bb9723a558cdcf25b64e7e342a9470636c2b1d9099e38"},
    {file = "torchdata-0.4.0-cp39-cp39-win_amd64.whl", hash = "sha256:59d610dd4b2dad2be11b985c50ea87cadad4d1f2ddd883ac742ea5cef4ba37bd"},
]
tornado = [
    {file = "tornado-6.1-cp35-cp35m-macosx_10_9_x86_64.whl", hash = "sha256:d371e811d6b156d82aa5f9a4e08b58debf97c302a35714f6f45e35139c332e32"},
    {file = "tornado-6.1-cp35-cp35m-manylinux1_i686.whl", hash = "sha256:0d321a39c36e5f2c4ff12b4ed58d41390460f798422c4504e09eb5678e09998c"},
    {file = "tornado-6.1-cp35-cp35m-manylinux1_x86_64.whl", hash = "sha256:9de9e5188a782be6b1ce866e8a51bc76a0fbaa0e16613823fc38e4fc2556ad05"},
    {file = "tornado-6.1-cp35-cp35m-manylinux2010_i686.whl", hash = "sha256:61b32d06ae8a036a6607805e6720ef00a3c98207038444ba7fd3d169cd998910"},
    {file = "tornado-6.1-cp35-cp35m-manylinux2010_x86_64.whl", hash = "sha256:3e63498f680547ed24d2c71e6497f24bca791aca2fe116dbc2bd0ac7f191691b"},
    {file = "tornado-6.1-cp35-cp35m-manylinux2014_aarch64.whl", hash = "sha256:6c77c9937962577a6a76917845d06af6ab9197702a42e1346d8ae2e76b5e3675"},
    {file = "tornado-6.1-cp35-cp35m-win32.whl", hash = "sha256:6286efab1ed6e74b7028327365cf7346b1d777d63ab30e21a0f4d5b275fc17d5"},
    {file = "tornado-6.1-cp35-cp35m-win_amd64.whl", hash = "sha256:fa2ba70284fa42c2a5ecb35e322e68823288a4251f9ba9cc77be04ae15eada68"},
    {file = "tornado-6.1-cp36-cp36m-macosx_10_9_x86_64.whl", hash = "sha256:0a00ff4561e2929a2c37ce706cb8233b7907e0cdc22eab98888aca5dd3775feb"},
    {file = "tornado-6.1-cp36-cp36m-manylinux1_i686.whl", hash = "sha256:748290bf9112b581c525e6e6d3820621ff020ed95af6f17fedef416b27ed564c"},
    {file = "tornado-6.1-cp36-cp36m-manylinux1_x86_64.whl", hash = "sha256:e385b637ac3acaae8022e7e47dfa7b83d3620e432e3ecb9a3f7f58f150e50921"},
    {file = "tornado-6.1-cp36-cp36m-manylinux2010_i686.whl", hash = "sha256:25ad220258349a12ae87ede08a7b04aca51237721f63b1808d39bdb4b2164558"},
    {file = "tornado-6.1-cp36-cp36m-manylinux2010_x86_64.whl", hash = "sha256:65d98939f1a2e74b58839f8c4dab3b6b3c1ce84972ae712be02845e65391ac7c"},
    {file = "tornado-6.1-cp36-cp36m-manylinux2014_aarch64.whl", hash = "sha256:e519d64089b0876c7b467274468709dadf11e41d65f63bba207e04217f47c085"},
    {file = "tornado-6.1-cp36-cp36m-win32.whl", hash = "sha256:b87936fd2c317b6ee08a5741ea06b9d11a6074ef4cc42e031bc6403f82a32575"},
    {file = "tornado-6.1-cp36-cp36m-win_amd64.whl", hash = "sha256:cc0ee35043162abbf717b7df924597ade8e5395e7b66d18270116f8745ceb795"},
    {file = "tornado-6.1-cp37-cp37m-macosx_10_9_x86_64.whl", hash = "sha256:7250a3fa399f08ec9cb3f7b1b987955d17e044f1ade821b32e5f435130250d7f"},
    {file = "tornado-6.1-cp37-cp37m-manylinux1_i686.whl", hash = "sha256:ed3ad863b1b40cd1d4bd21e7498329ccaece75db5a5bf58cd3c9f130843e7102"},
    {file = "tornado-6.1-cp37-cp37m-manylinux1_x86_64.whl", hash = "sha256:dcef026f608f678c118779cd6591c8af6e9b4155c44e0d1bc0c87c036fb8c8c4"},
    {file = "tornado-6.1-cp37-cp37m-manylinux2010_i686.whl", hash = "sha256:70dec29e8ac485dbf57481baee40781c63e381bebea080991893cd297742b8fd"},
    {file = "tornado-6.1-cp37-cp37m-manylinux2010_x86_64.whl", hash = "sha256:d3f7594930c423fd9f5d1a76bee85a2c36fd8b4b16921cae7e965f22575e9c01"},
    {file = "tornado-6.1-cp37-cp37m-manylinux2014_aarch64.whl", hash = "sha256:3447475585bae2e77ecb832fc0300c3695516a47d46cefa0528181a34c5b9d3d"},
    {file = "tornado-6.1-cp37-cp37m-win32.whl", hash = "sha256:e7229e60ac41a1202444497ddde70a48d33909e484f96eb0da9baf8dc68541df"},
    {file = "tornado-6.1-cp37-cp37m-win_amd64.whl", hash = "sha256:cb5ec8eead331e3bb4ce8066cf06d2dfef1bfb1b2a73082dfe8a161301b76e37"},
    {file = "tornado-6.1-cp38-cp38-macosx_10_9_x86_64.whl", hash = "sha256:20241b3cb4f425e971cb0a8e4ffc9b0a861530ae3c52f2b0434e6c1b57e9fd95"},
    {file = "tornado-6.1-cp38-cp38-manylinux1_i686.whl", hash = "sha256:c77da1263aa361938476f04c4b6c8916001b90b2c2fdd92d8d535e1af48fba5a"},
    {file = "tornado-6.1-cp38-cp38-manylinux1_x86_64.whl", hash = "sha256:fba85b6cd9c39be262fcd23865652920832b61583de2a2ca907dbd8e8a8c81e5"},
    {file = "tornado-6.1-cp38-cp38-manylinux2010_i686.whl", hash = "sha256:1e8225a1070cd8eec59a996c43229fe8f95689cb16e552d130b9793cb570a288"},
    {file = "tornado-6.1-cp38-cp38-manylinux2010_x86_64.whl", hash = "sha256:d14d30e7f46a0476efb0deb5b61343b1526f73ebb5ed84f23dc794bdb88f9d9f"},
    {file = "tornado-6.1-cp38-cp38-manylinux2014_aarch64.whl", hash = "sha256:8f959b26f2634a091bb42241c3ed8d3cedb506e7c27b8dd5c7b9f745318ddbb6"},
    {file = "tornado-6.1-cp38-cp38-win32.whl", hash = "sha256:34ca2dac9e4d7afb0bed4677512e36a52f09caa6fded70b4e3e1c89dbd92c326"},
    {file = "tornado-6.1-cp38-cp38-win_amd64.whl", hash = "sha256:6196a5c39286cc37c024cd78834fb9345e464525d8991c21e908cc046d1cc02c"},
    {file = "tornado-6.1-cp39-cp39-macosx_10_9_x86_64.whl", hash = "sha256:f0ba29bafd8e7e22920567ce0d232c26d4d47c8b5cf4ed7b562b5db39fa199c5"},
    {file = "tornado-6.1-cp39-cp39-manylinux1_i686.whl", hash = "sha256:33892118b165401f291070100d6d09359ca74addda679b60390b09f8ef325ffe"},
    {file = "tornado-6.1-cp39-cp39-manylinux1_x86_64.whl", hash = "sha256:7da13da6f985aab7f6f28debab00c67ff9cbacd588e8477034c0652ac141feea"},
    {file = "tornado-6.1-cp39-cp39-manylinux2010_i686.whl", hash = "sha256:e0791ac58d91ac58f694d8d2957884df8e4e2f6687cdf367ef7eb7497f79eaa2"},
    {file = "tornado-6.1-cp39-cp39-manylinux2010_x86_64.whl", hash = "sha256:66324e4e1beede9ac79e60f88de548da58b1f8ab4b2f1354d8375774f997e6c0"},
    {file = "tornado-6.1-cp39-cp39-manylinux2014_aarch64.whl", hash = "sha256:a48900ecea1cbb71b8c71c620dee15b62f85f7c14189bdeee54966fbd9a0c5bd"},
    {file = "tornado-6.1-cp39-cp39-win32.whl", hash = "sha256:d3d20ea5782ba63ed13bc2b8c291a053c8d807a8fa927d941bd718468f7b950c"},
    {file = "tornado-6.1-cp39-cp39-win_amd64.whl", hash = "sha256:548430be2740e327b3fe0201abe471f314741efcb0067ec4f2d7dcfb4825f3e4"},
    {file = "tornado-6.1.tar.gz", hash = "sha256:33c6e81d7bd55b468d2e793517c909b139960b6c790a60b7991b9b6b76fb9791"},
]
traitlets = [
    {file = "traitlets-5.2.2.post1-py3-none-any.whl", hash = "sha256:1530d04badddc6a73d50b7ee34667d4b96914da352109117b4280cb56523a51b"},
    {file = "traitlets-5.2.2.post1.tar.gz", hash = "sha256:74803a1baa59af70f023671d86d5c7a834c931186df26d50d362ee6a1ff021fd"},
]
typing-extensions = [
    {file = "typing_extensions-4.2.0-py3-none-any.whl", hash = "sha256:6657594ee297170d19f67d55c05852a874e7eb634f4f753dbd667855e07c1708"},
    {file = "typing_extensions-4.2.0.tar.gz", hash = "sha256:f1c24655a0da0d1b67f07e17a5e6b2a105894e6824b92096378bb3668ef02376"},
]
uc-micro-py = [
    {file = "uc-micro-py-1.0.1.tar.gz", hash = "sha256:b7cdf4ea79433043ddfe2c82210208f26f7962c0cfbe3bacb05ee879a7fdb596"},
    {file = "uc_micro_py-1.0.1-py3-none-any.whl", hash = "sha256:316cfb8b6862a0f1d03540f0ae6e7b033ff1fa0ddbe60c12cbe0d4cec846a69f"},
]
urllib3 = [
    {file = "urllib3-1.26.9-py2.py3-none-any.whl", hash = "sha256:44ece4d53fb1706f667c9bd1c648f5469a2ec925fcf3a776667042d645472c14"},
    {file = "urllib3-1.26.9.tar.gz", hash = "sha256:aabaf16477806a5e1dd19aa41f8c2b7950dd3c746362d7e3223dbe6de6ac448e"},
]
wcwidth = [
    {file = "wcwidth-0.2.5-py2.py3-none-any.whl", hash = "sha256:beb4802a9cebb9144e99086eff703a642a13d6a0052920003a230f3294bbe784"},
    {file = "wcwidth-0.2.5.tar.gz", hash = "sha256:c4d647b99872929fdb7bdcaa4fbe7f01413ed3d98077df798530e5b04f116c83"},
]
webencodings = [
    {file = "webencodings-0.5.1-py2.py3-none-any.whl", hash = "sha256:a0af1213f3c2226497a97e2b3aa01a7e4bee4f403f95be16fc9acd2947514a78"},
    {file = "webencodings-0.5.1.tar.gz", hash = "sha256:b36a1c245f2d304965eb4e0a82848379241dc04b865afcc4aab16748587e1923"},
]
websocket-client = [
    {file = "websocket-client-1.3.2.tar.gz", hash = "sha256:50b21db0058f7a953d67cc0445be4b948d7fc196ecbeb8083d68d94628e4abf6"},
    {file = "websocket_client-1.3.2-py3-none-any.whl", hash = "sha256:722b171be00f2b90e1d4fb2f2b53146a536ca38db1da8ff49c972a4e1365d0ef"},
]
wheel = [
    {file = "wheel-0.37.1-py2.py3-none-any.whl", hash = "sha256:4bdcd7d840138086126cd09254dc6195fb4fc6f01c050a1d7236f2630db1d22a"},
    {file = "wheel-0.37.1.tar.gz", hash = "sha256:e9a504e793efbca1b8e0e9cb979a249cf4a0a7b5b8c9e8b65a5e39d49529c1c4"},
]
widgetsnbextension = [
    {file = "widgetsnbextension-3.6.0-py2.py3-none-any.whl", hash = "sha256:4fd321cad39fdcf8a8e248a657202d42917ada8e8ed5dd3f60f073e0d54ceabd"},
    {file = "widgetsnbextension-3.6.0.tar.gz", hash = "sha256:e84a7a9fcb9baf3d57106e184a7389a8f8eb935bf741a5eb9d60aa18cc029a80"},
]
xarray = [
    {file = "xarray-2022.3.0-py3-none-any.whl", hash = "sha256:560f36eaabe7a989d5583d37ec753dd737357aa6a6453e55c80bb4f92291a69e"},
    {file = "xarray-2022.3.0.tar.gz", hash = "sha256:398344bf7d170477aaceff70210e11ebd69af6b156fe13978054d25c48729440"},
]
xbatcher = [
    {file = "xbatcher-0.2.0-py3-none-any.whl", hash = "sha256:1b4cdb6a4c79afd11dc5ce7badea22ddacb7a947e88197c4f5b035dfed7bb907"},
    {file = "xbatcher-0.2.0.tar.gz", hash = "sha256:70b3da6e6277b57ef5ccfa56fa7e5e81c04d7f7e2bda671629653a7534a81970"},
]
xyzservices = [
    {file = "xyzservices-2022.6.0-py3-none-any.whl", hash = "sha256:eb493eb69bde966788f482e1c3608af99ff18fea8885d795ed1ca3b1a8d2e0ec"},
    {file = "xyzservices-2022.6.0.tar.gz", hash = "sha256:1fbd37d7f725bdceefe857b3b1f8121e50a038bbae496944668c67fffd54dd0f"},
]
yarl = [
    {file = "yarl-1.8.1-cp310-cp310-macosx_10_9_universal2.whl", hash = "sha256:abc06b97407868ef38f3d172762f4069323de52f2b70d133d096a48d72215d28"},
    {file = "yarl-1.8.1-cp310-cp310-macosx_10_9_x86_64.whl", hash = "sha256:07b21e274de4c637f3e3b7104694e53260b5fc10d51fb3ec5fed1da8e0f754e3"},
    {file = "yarl-1.8.1-cp310-cp310-macosx_11_0_arm64.whl", hash = "sha256:9de955d98e02fab288c7718662afb33aab64212ecb368c5dc866d9a57bf48880"},
    {file = "yarl-1.8.1-cp310-cp310-manylinux_2_17_aarch64.manylinux2014_aarch64.whl", hash = "sha256:7ec362167e2c9fd178f82f252b6d97669d7245695dc057ee182118042026da40"},
    {file = "yarl-1.8.1-cp310-cp310-manylinux_2_17_ppc64le.manylinux2014_ppc64le.whl", hash = "sha256:20df6ff4089bc86e4a66e3b1380460f864df3dd9dccaf88d6b3385d24405893b"},
    {file = "yarl-1.8.1-cp310-cp310-manylinux_2_17_s390x.manylinux2014_s390x.whl", hash = "sha256:5999c4662631cb798496535afbd837a102859568adc67d75d2045e31ec3ac497"},
    {file = "yarl-1.8.1-cp310-cp310-manylinux_2_17_x86_64.manylinux2014_x86_64.whl", hash = "sha256:ed19b74e81b10b592084a5ad1e70f845f0aacb57577018d31de064e71ffa267a"},
    {file = "yarl-1.8.1-cp310-cp310-manylinux_2_5_i686.manylinux1_i686.manylinux_2_17_i686.manylinux2014_i686.whl", hash = "sha256:1e4808f996ca39a6463f45182e2af2fae55e2560be586d447ce8016f389f626f"},
    {file = "yarl-1.8.1-cp310-cp310-musllinux_1_1_aarch64.whl", hash = "sha256:2d800b9c2eaf0684c08be5f50e52bfa2aa920e7163c2ea43f4f431e829b4f0fd"},
    {file = "yarl-1.8.1-cp310-cp310-musllinux_1_1_i686.whl", hash = "sha256:6628d750041550c5d9da50bb40b5cf28a2e63b9388bac10fedd4f19236ef4957"},
    {file = "yarl-1.8.1-cp310-cp310-musllinux_1_1_ppc64le.whl", hash = "sha256:f5af52738e225fcc526ae64071b7e5342abe03f42e0e8918227b38c9aa711e28"},
    {file = "yarl-1.8.1-cp310-cp310-musllinux_1_1_s390x.whl", hash = "sha256:76577f13333b4fe345c3704811ac7509b31499132ff0181f25ee26619de2c843"},
    {file = "yarl-1.8.1-cp310-cp310-musllinux_1_1_x86_64.whl", hash = "sha256:0c03f456522d1ec815893d85fccb5def01ffaa74c1b16ff30f8aaa03eb21e453"},
    {file = "yarl-1.8.1-cp310-cp310-win32.whl", hash = "sha256:ea30a42dc94d42f2ba4d0f7c0ffb4f4f9baa1b23045910c0c32df9c9902cb272"},
    {file = "yarl-1.8.1-cp310-cp310-win_amd64.whl", hash = "sha256:9130ddf1ae9978abe63808b6b60a897e41fccb834408cde79522feb37fb72fb0"},
    {file = "yarl-1.8.1-cp37-cp37m-macosx_10_9_x86_64.whl", hash = "sha256:0ab5a138211c1c366404d912824bdcf5545ccba5b3ff52c42c4af4cbdc2c5035"},
    {file = "yarl-1.8.1-cp37-cp37m-manylinux_2_17_aarch64.manylinux2014_aarch64.whl", hash = "sha256:a0fb2cb4204ddb456a8e32381f9a90000429489a25f64e817e6ff94879d432fc"},
    {file = "yarl-1.8.1-cp37-cp37m-manylinux_2_17_ppc64le.manylinux2014_ppc64le.whl", hash = "sha256:85cba594433915d5c9a0d14b24cfba0339f57a2fff203a5d4fd070e593307d0b"},
    {file = "yarl-1.8.1-cp37-cp37m-manylinux_2_17_s390x.manylinux2014_s390x.whl", hash = "sha256:1ca7e596c55bd675432b11320b4eacc62310c2145d6801a1f8e9ad160685a231"},
    {file = "yarl-1.8.1-cp37-cp37m-manylinux_2_17_x86_64.manylinux2014_x86_64.whl", hash = "sha256:d0f77539733e0ec2475ddcd4e26777d08996f8cd55d2aef82ec4d3896687abda"},
    {file = "yarl-1.8.1-cp37-cp37m-manylinux_2_5_i686.manylinux1_i686.manylinux_2_17_i686.manylinux2014_i686.whl", hash = "sha256:29e256649f42771829974e742061c3501cc50cf16e63f91ed8d1bf98242e5507"},
    {file = "yarl-1.8.1-cp37-cp37m-musllinux_1_1_aarch64.whl", hash = "sha256:7fce6cbc6c170ede0221cc8c91b285f7f3c8b9fe28283b51885ff621bbe0f8ee"},
    {file = "yarl-1.8.1-cp37-cp37m-musllinux_1_1_i686.whl", hash = "sha256:59ddd85a1214862ce7c7c66457f05543b6a275b70a65de366030d56159a979f0"},
    {file = "yarl-1.8.1-cp37-cp37m-musllinux_1_1_ppc64le.whl", hash = "sha256:12768232751689c1a89b0376a96a32bc7633c08da45ad985d0c49ede691f5c0d"},
    {file = "yarl-1.8.1-cp37-cp37m-musllinux_1_1_s390x.whl", hash = "sha256:b19255dde4b4f4c32e012038f2c169bb72e7f081552bea4641cab4d88bc409dd"},
    {file = "yarl-1.8.1-cp37-cp37m-musllinux_1_1_x86_64.whl", hash = "sha256:6c8148e0b52bf9535c40c48faebb00cb294ee577ca069d21bd5c48d302a83780"},
    {file = "yarl-1.8.1-cp37-cp37m-win32.whl", hash = "sha256:de839c3a1826a909fdbfe05f6fe2167c4ab033f1133757b5936efe2f84904c07"},
    {file = "yarl-1.8.1-cp37-cp37m-win_amd64.whl", hash = "sha256:dd032e8422a52e5a4860e062eb84ac94ea08861d334a4bcaf142a63ce8ad4802"},
    {file = "yarl-1.8.1-cp38-cp38-macosx_10_9_universal2.whl", hash = "sha256:19cd801d6f983918a3f3a39f3a45b553c015c5aac92ccd1fac619bd74beece4a"},
    {file = "yarl-1.8.1-cp38-cp38-macosx_10_9_x86_64.whl", hash = "sha256:6347f1a58e658b97b0a0d1ff7658a03cb79bdbda0331603bed24dd7054a6dea1"},
    {file = "yarl-1.8.1-cp38-cp38-macosx_11_0_arm64.whl", hash = "sha256:7c0da7e44d0c9108d8b98469338705e07f4bb7dab96dbd8fa4e91b337db42548"},
    {file = "yarl-1.8.1-cp38-cp38-manylinux_2_17_aarch64.manylinux2014_aarch64.whl", hash = "sha256:5587bba41399854703212b87071c6d8638fa6e61656385875f8c6dff92b2e461"},
    {file = "yarl-1.8.1-cp38-cp38-manylinux_2_17_ppc64le.manylinux2014_ppc64le.whl", hash = "sha256:31a9a04ecccd6b03e2b0e12e82131f1488dea5555a13a4d32f064e22a6003cfe"},
    {file = "yarl-1.8.1-cp38-cp38-manylinux_2_17_s390x.manylinux2014_s390x.whl", hash = "sha256:205904cffd69ae972a1707a1bd3ea7cded594b1d773a0ce66714edf17833cdae"},
    {file = "yarl-1.8.1-cp38-cp38-manylinux_2_17_x86_64.manylinux2014_x86_64.whl", hash = "sha256:ea513a25976d21733bff523e0ca836ef1679630ef4ad22d46987d04b372d57fc"},
    {file = "yarl-1.8.1-cp38-cp38-manylinux_2_5_i686.manylinux1_i686.manylinux_2_17_i686.manylinux2014_i686.whl", hash = "sha256:d0b51530877d3ad7a8d47b2fff0c8df3b8f3b8deddf057379ba50b13df2a5eae"},
    {file = "yarl-1.8.1-cp38-cp38-musllinux_1_1_aarch64.whl", hash = "sha256:d2b8f245dad9e331540c350285910b20dd913dc86d4ee410c11d48523c4fd546"},
    {file = "yarl-1.8.1-cp38-cp38-musllinux_1_1_i686.whl", hash = "sha256:ab2a60d57ca88e1d4ca34a10e9fb4ab2ac5ad315543351de3a612bbb0560bead"},
    {file = "yarl-1.8.1-cp38-cp38-musllinux_1_1_ppc64le.whl", hash = "sha256:449c957ffc6bc2309e1fbe67ab7d2c1efca89d3f4912baeb8ead207bb3cc1cd4"},
    {file = "yarl-1.8.1-cp38-cp38-musllinux_1_1_s390x.whl", hash = "sha256:a165442348c211b5dea67c0206fc61366212d7082ba8118c8c5c1c853ea4d82e"},
    {file = "yarl-1.8.1-cp38-cp38-musllinux_1_1_x86_64.whl", hash = "sha256:b3ded839a5c5608eec8b6f9ae9a62cb22cd037ea97c627f38ae0841a48f09eae"},
    {file = "yarl-1.8.1-cp38-cp38-win32.whl", hash = "sha256:c1445a0c562ed561d06d8cbc5c8916c6008a31c60bc3655cdd2de1d3bf5174a0"},
    {file = "yarl-1.8.1-cp38-cp38-win_amd64.whl", hash = "sha256:56c11efb0a89700987d05597b08a1efcd78d74c52febe530126785e1b1a285f4"},
    {file = "yarl-1.8.1-cp39-cp39-macosx_10_9_universal2.whl", hash = "sha256:e80ed5a9939ceb6fda42811542f31c8602be336b1fb977bccb012e83da7e4936"},
    {file = "yarl-1.8.1-cp39-cp39-macosx_10_9_x86_64.whl", hash = "sha256:6afb336e23a793cd3b6476c30f030a0d4c7539cd81649683b5e0c1b0ab0bf350"},
    {file = "yarl-1.8.1-cp39-cp39-macosx_11_0_arm64.whl", hash = "sha256:4c322cbaa4ed78a8aac89b2174a6df398faf50e5fc12c4c191c40c59d5e28357"},
    {file = "yarl-1.8.1-cp39-cp39-manylinux_2_17_aarch64.manylinux2014_aarch64.whl", hash = "sha256:fae37373155f5ef9b403ab48af5136ae9851151f7aacd9926251ab26b953118b"},
    {file = "yarl-1.8.1-cp39-cp39-manylinux_2_17_ppc64le.manylinux2014_ppc64le.whl", hash = "sha256:5395da939ffa959974577eff2cbfc24b004a2fb6c346918f39966a5786874e54"},
    {file = "yarl-1.8.1-cp39-cp39-manylinux_2_17_s390x.manylinux2014_s390x.whl", hash = "sha256:076eede537ab978b605f41db79a56cad2e7efeea2aa6e0fa8f05a26c24a034fb"},
    {file = "yarl-1.8.1-cp39-cp39-manylinux_2_17_x86_64.manylinux2014_x86_64.whl", hash = "sha256:3d1a50e461615747dd93c099f297c1994d472b0f4d2db8a64e55b1edf704ec1c"},
    {file = "yarl-1.8.1-cp39-cp39-manylinux_2_5_i686.manylinux1_i686.manylinux_2_17_i686.manylinux2014_i686.whl", hash = "sha256:7de89c8456525650ffa2bb56a3eee6af891e98f498babd43ae307bd42dca98f6"},
    {file = "yarl-1.8.1-cp39-cp39-musllinux_1_1_aarch64.whl", hash = "sha256:4a88510731cd8d4befaba5fbd734a7dd914de5ab8132a5b3dde0bbd6c9476c64"},
    {file = "yarl-1.8.1-cp39-cp39-musllinux_1_1_i686.whl", hash = "sha256:2d93a049d29df172f48bcb09acf9226318e712ce67374f893b460b42cc1380ae"},
    {file = "yarl-1.8.1-cp39-cp39-musllinux_1_1_ppc64le.whl", hash = "sha256:21ac44b763e0eec15746a3d440f5e09ad2ecc8b5f6dcd3ea8cb4773d6d4703e3"},
    {file = "yarl-1.8.1-cp39-cp39-musllinux_1_1_s390x.whl", hash = "sha256:d0272228fabe78ce00a3365ffffd6f643f57a91043e119c289aaba202f4095b0"},
    {file = "yarl-1.8.1-cp39-cp39-musllinux_1_1_x86_64.whl", hash = "sha256:99449cd5366fe4608e7226c6cae80873296dfa0cde45d9b498fefa1de315a09e"},
    {file = "yarl-1.8.1-cp39-cp39-win32.whl", hash = "sha256:8b0af1cf36b93cee99a31a545fe91d08223e64390c5ecc5e94c39511832a4bb6"},
    {file = "yarl-1.8.1-cp39-cp39-win_amd64.whl", hash = "sha256:de49d77e968de6626ba7ef4472323f9d2e5a56c1d85b7c0e2a190b2173d3b9be"},
    {file = "yarl-1.8.1.tar.gz", hash = "sha256:af887845b8c2e060eb5605ff72b6f2dd2aab7a761379373fd89d314f4752abbf"},
]
zict = [
    {file = "zict-2.2.0-py2.py3-none-any.whl", hash = "sha256:dabcc8c8b6833aa3b6602daad50f03da068322c1a90999ff78aed9eecc8fa92c"},
    {file = "zict-2.2.0.tar.gz", hash = "sha256:d7366c2e2293314112dcf2432108428a67b927b00005619feefc310d12d833f3"},
]
zipp = [
    {file = "zipp-3.8.0-py3-none-any.whl", hash = "sha256:c4f6e5bbf48e74f7a38e7cc5b0480ff42b0ae5178957d564d18932525d5cf099"},
    {file = "zipp-3.8.0.tar.gz", hash = "sha256:56bf8aadb83c24db6c4b577e13de374ccfb67da2078beba1d037c17980bf43ad"},
]<|MERGE_RESOLUTION|>--- conflicted
+++ resolved
@@ -2954,15 +2954,11 @@
 description = "A built-package format for Python"
 category = "main"
 optional = true
-<<<<<<< HEAD
-python-versions = "!=3.0.*,!=3.1.*,!=3.2.*,!=3.3.*,!=3.4.*,>=2.7"
-=======
 python-versions = ">=3.7"
 files = [
     {file = "wheel-0.38.1-py3-none-any.whl", hash = "sha256:7a95f9a8dc0924ef318bd55b616112c70903192f524d120acc614f59547a9e1f"},
     {file = "wheel-0.38.1.tar.gz", hash = "sha256:ea041edf63f4ccba53ad6e035427997b3bb10ee88a4cd014ae82aeb9eea77bb9"},
 ]
->>>>>>> b89004a1
 
 [package.extras]
 test = ["pytest (>=3.0.0)"]
